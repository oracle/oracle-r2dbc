/*
  Copyright (c) 2020, 2021, Oracle and/or its affiliates.

  This software is dual-licensed to you under the Universal Permissive License 
  (UPL) 1.0 as shown at https://oss.oracle.com/licenses/upl or Apache License
  2.0 as shown at http://www.apache.org/licenses/LICENSE-2.0. You may choose
  either license.

  Licensed under the Apache License, Version 2.0 (the "License");
  you may not use this file except in compliance with the License.
  You may obtain a copy of the License at

     https://www.apache.org/licenses/LICENSE-2.0

  Unless required by applicable law or agreed to in writing, software
  distributed under the License is distributed on an "AS IS" BASIS,
  WITHOUT WARRANTIES OR CONDITIONS OF ANY KIND, either express or implied.
  See the License for the specific language governing permissions and
  limitations under the License.
*/

package oracle.r2dbc.impl;

import io.r2dbc.spi.Connection;
import io.r2dbc.spi.ConnectionFactories;
import io.r2dbc.spi.ConnectionFactoryOptions;
import io.r2dbc.spi.Parameter;
import io.r2dbc.spi.Parameters;
import io.r2dbc.spi.R2dbcException;
import io.r2dbc.spi.R2dbcNonTransientException;
import io.r2dbc.spi.R2dbcType;
import io.r2dbc.spi.Result;
import io.r2dbc.spi.Result.UpdateCount;
import io.r2dbc.spi.Statement;
import io.r2dbc.spi.Type;
import oracle.r2dbc.OracleR2dbcOptions;
import oracle.r2dbc.OracleR2dbcTypes;
import oracle.r2dbc.OracleR2dbcWarning;
import oracle.r2dbc.test.DatabaseConfig;
import org.junit.jupiter.api.Test;
import org.reactivestreams.Publisher;
import reactor.core.publisher.Flux;
import reactor.core.publisher.Mono;
import reactor.core.publisher.Signal;

import java.sql.RowId;
import java.sql.SQLWarning;
<<<<<<< HEAD
import java.util.Arrays;
=======
import java.util.ArrayList;
import java.util.Collection;
>>>>>>> 4b68ec7e
import java.util.Collections;
import java.util.List;
import java.util.NoSuchElementException;
import java.util.Objects;
<<<<<<< HEAD
import java.util.Optional;
=======
>>>>>>> 4b68ec7e
import java.util.concurrent.Executor;
import java.util.concurrent.ExecutorService;
import java.util.concurrent.Executors;
import java.util.concurrent.ForkJoinPool;
import java.util.concurrent.TimeUnit;
import java.util.concurrent.atomic.AtomicInteger;
import java.util.concurrent.atomic.AtomicLong;
import java.util.function.Function;
import java.util.stream.Collectors;
import java.util.stream.IntStream;
import java.util.stream.Stream;

import static java.lang.String.format;
import static java.util.Arrays.asList;
import static oracle.r2dbc.test.DatabaseConfig.connectTimeout;
import static oracle.r2dbc.test.DatabaseConfig.connectionFactoryOptions;
import static oracle.r2dbc.test.DatabaseConfig.host;
import static oracle.r2dbc.test.DatabaseConfig.newConnection;
import static oracle.r2dbc.test.DatabaseConfig.password;
import static oracle.r2dbc.test.DatabaseConfig.port;
import static oracle.r2dbc.test.DatabaseConfig.serviceName;
import static oracle.r2dbc.test.DatabaseConfig.sharedConnection;
import static oracle.r2dbc.test.DatabaseConfig.showErrors;
import static oracle.r2dbc.test.DatabaseConfig.sqlTimeout;
import static oracle.r2dbc.test.DatabaseConfig.user;
import static oracle.r2dbc.util.Awaits.awaitError;
import static oracle.r2dbc.util.Awaits.awaitExecution;
import static oracle.r2dbc.util.Awaits.awaitMany;
import static oracle.r2dbc.util.Awaits.awaitNone;
import static oracle.r2dbc.util.Awaits.awaitOne;
import static oracle.r2dbc.util.Awaits.awaitQuery;
import static oracle.r2dbc.util.Awaits.awaitUpdate;
import static oracle.r2dbc.util.Awaits.consumeOne;
import static oracle.r2dbc.util.Awaits.tryAwaitExecution;
import static oracle.r2dbc.util.Awaits.tryAwaitNone;
import static org.junit.jupiter.api.Assertions.assertEquals;
import static org.junit.jupiter.api.Assertions.assertNull;
import static org.junit.jupiter.api.Assertions.assertThrows;
import static org.junit.jupiter.api.Assertions.assertTrue;
import static org.junit.jupiter.api.Assertions.fail;

/**
 * Verifies that
 * {@link OracleStatementImpl} implements behavior that is specified in it's
 * class and method level javadocs.
 */
public class OracleStatementImplTest {

  /**
   * Verifies the implementation of
   * {@link OracleStatementImpl#bind(int, Object)}
   */
  @Test
  public void testBindByIndex() {
    Connection connection =
      Mono.from(sharedConnection()).block(connectTimeout());
    try {
      // INSERT and SELECT from this table with a parameterized statements
      awaitExecution(connection.createStatement(
        "CREATE TABLE testBindByIndex (x NUMBER, y NUMBER)"));

      // Expect bind values to be applied in VALUES clause
      awaitUpdate(
        asList(1, 1, 1, 1),
        connection
          .createStatement("INSERT INTO testBindByIndex VALUES (?, ?)")
          .bind(0, 0).bind(1, 0).add()
          .bind(0, 1).bind(1, 0).add()
          .bind(0, 1).bind(1, 1).add()
          .bind(0, 1).bind(1, 2));

      // Expect bind values to be applied in WHERE clause as:
      // SELECT x, y FROM testBindByIndex WHERE x = 1 AND y > 0
      awaitQuery(
        asList(asList(1, 1), asList(1, 2)),
        row ->
          asList(row.get(0, Integer.class), row.get(1,Integer.class)),
        connection.createStatement(
          "SELECT x, y" +
            " FROM testBindByIndex" +
            " WHERE x = ? and y > ?" +
            " ORDER BY x, y")
          .bind(0, 1).bind(1, 0));

      Statement statement = connection.createStatement(
        "SELECT x FROM testBindByIndex WHERE x > ?");

      // Expect IllegalArgumentException for a null value
      assertThrows(
        IllegalArgumentException.class,
        () -> statement.bind(0, null));
      assertThrows(
        IllegalArgumentException.class,
        () -> statement.bind(1, null));

      // Expect IllegalArgumentException for an unsupported conversion
      class UnsupportedType { }
      assertThrows(
        IllegalArgumentException.class,
        () -> statement.bind(0, new UnsupportedType()));

      // Expect IndexOutOfBoundsException for an out of range index
      assertThrows(
        IndexOutOfBoundsException.class,
        () -> statement.bind(-1, 1));
      assertThrows(
        IndexOutOfBoundsException.class,
        () -> statement.bind(-2, 1));
      assertThrows(
        IndexOutOfBoundsException.class,
        () -> statement.bind(1, 1));
      assertThrows(
        IndexOutOfBoundsException.class,
        () -> statement.bind(2, 1));
      assertThrows(
        IndexOutOfBoundsException.class, () ->
          connection.createStatement("SELECT x FROM testBindByIndex")
            .bind(0, 0));

      // Expect bind values to be replaced when set more than once
      awaitUpdate(
        asList(1),
        connection
          .createStatement("INSERT INTO testBindByIndex VALUES (?, ?)")
          .bind(0, 99).bind(1, 99)
          .bind(0, 2).bind(1, 0));
      awaitUpdate(
        asList(1),
        connection
          .createStatement("INSERT INTO testBindByIndex VALUES (:x, :y)")
          .bind("x", 99).bind("y", 99)
          .bind(0, 2).bind(1, 1));
      awaitQuery(
        asList(asList(2, 0), asList(2, 1)),
        row ->
          asList(row.get(0, Integer.class), row.get(1,Integer.class)),
        connection.createStatement(
          "SELECT x, y FROM testBindByIndex WHERE x = 2 ORDER BY y"));

      // Expect bind values to be replaced when set more than once, after
      // calling add()
      awaitUpdate(
        asList(1, 1),
        connection
          .createStatement("INSERT INTO testBindByIndex VALUES (?, ?)")
          .bind(0, 3).bind(1, 0).add()
          .bind(0, 99).bind(1, 99)
          .bind(0, 3).bind(1, 1));
      awaitUpdate(
        asList(1, 1),
        connection
          .createStatement("INSERT INTO testBindByIndex VALUES (:x, :y)")
          .bind(0, 3).bind(1, 2).add()
          .bind("x", 99).bind("y", 99)
          .bind(0, 3).bind(1, 3));
      awaitQuery(
        asList(asList(3, 0), asList(3, 1), asList(3, 2), asList(3, 3)),
        row ->
          asList(row.get(0, Integer.class), row.get(1,Integer.class)),
        connection.createStatement(
          "SELECT x, y FROM testBindByIndex WHERE x = 3 ORDER BY y"));

    }
    finally {
      tryAwaitExecution(connection.createStatement(
        "DROP TABLE testBindByIndex"));
      tryAwaitNone(connection.close());
    }
  }

  /**
   * Verifies the implementation of
   * {@link OracleStatementImpl#bind(String, Object)}
   */
  @Test
  public void testBindByName() {
    Connection connection =
      Mono.from(sharedConnection()).block(connectTimeout());
    try {
      // INSERT and SELECT from this table with a parameterized statement
      awaitExecution(connection.createStatement(
        "CREATE TABLE testBindByName (x NUMBER, y NUMBER)"));

      // Expect bind values to be applied in VALUES clause
      awaitUpdate(
        asList(1, 1, 1, 1),
        connection
          .createStatement("INSERT INTO testBindByName VALUES (:X, :Y)")
          .bind("X", 0).bind("Y", 0).add()
          .bind("X", 1).bind("Y", 0).add()
          .bind("X", 1).bind("Y", 1).add()
          .bind("X", 1).bind("Y", 2));

      // Expect bind values to be applied in WHERE clause as:
      // SELECT x, y FROM testBindByName WHERE x = 1 AND y > 0
      awaitQuery(
        asList(asList(1, 1), asList(1, 2)),
        row ->
          asList(row.get(0, Integer.class), row.get(1,Integer.class)),
        connection.createStatement(
          "SELECT x, y" +
            " FROM testBindByName" +
            " WHERE x = :x and y > :y" +
            " ORDER BY x, y")
          .bind("x", 1).bind("y", 0));

      // Using a duplicate parameter name, expect bind values to be applied
      // in WHERE clause as:
      // SELECT x, y FROM testBindByName WHERE x = 1 AND y > 0 AND y < 2
      awaitQuery(
        asList(asList(1, 1)),
        row ->
          asList(row.get(0, Integer.class), row.get(1,Integer.class)),
        connection.createStatement(
          "SELECT x, y" +
            " FROM testBindByName" +
            " WHERE x = :x AND y > :y AND y < :y")
          .bind("x", 1).bind("y", 0).bind(2, 2));

      // Expect IllegalArgumentException for a null value
      Statement statement = connection.createStatement(
        "SELECT x FROM testBindByIndex WHERE x > :x");
      assertThrows(
        IllegalArgumentException.class,
        () -> statement.bind("x", null));

      // Expect IllegalArgumentException for a null identifier
      assertThrows(
        IllegalArgumentException.class,
        () -> statement.bind(null, 1));

      // Expect IllegalArgumentException for an unsupported conversion
      class UnsupportedType {
      }
      assertThrows(
        IllegalArgumentException.class,
        () -> statement.bind("x", new UnsupportedType()));

      // Expect NoSuchElementException for an unmatched identifier
      assertThrows(
        NoSuchElementException.class,
        () -> statement.bind("z", 1));
      assertThrows(
        NoSuchElementException.class,
        () -> statement.bind("xx", 1));
      assertThrows(
        NoSuchElementException.class,
        () -> statement.bind("", 1));
      assertThrows(
        NoSuchElementException.class,
        () -> statement.bind("X", 1));
      assertThrows(
        NoSuchElementException.class,
        () ->
          connection.createStatement("SELECT x FROM testBindByIndex")
            .bind("x", 0));

      // Expect bind values to be replaced when set more than once
      awaitUpdate(
        asList(1),
        connection
          .createStatement("INSERT INTO testBindByName VALUES (:x, :y)")
          .bind(0, 99).bind(1, 99)
          .bind("x", 2).bind(1, 0));
      awaitUpdate(
        asList(1),
        connection
          .createStatement("INSERT INTO testBindByName VALUES (:x, :y)")
          .bind("x", 99).bind("y", 99)
          .bind("x", 2).bind(1, 1));
      awaitUpdate(
        asList(1),
        connection
          .createStatement("INSERT INTO testBindByName VALUES (:x, :y)")
          .bind("x", 99).bind("y", 99)
          .bind("x", 2).bind("y", 2));
      awaitQuery(
        asList(asList(2, 0), asList(2, 1), asList(2, 2)),
        row ->
          asList(row.get(0, Integer.class), row.get(1,Integer.class)),
        connection.createStatement(
          "SELECT x, y FROM testBindByName WHERE x = 2 ORDER BY y"));

      // Expect bind values to be replaced when set more than once, after
      // calling add()
      awaitUpdate(
        asList(1, 1),
        connection
          .createStatement("INSERT INTO testBindByName VALUES (:x, :y)")
          .bind("x", 3).bind(1, 0).add()
          .bind(0, 99).bind(1, 99)
          .bind("x", 3).bind(1, 1));
      awaitUpdate(
        asList(1, 1),
        connection
          .createStatement("INSERT INTO testBindByName VALUES (:x, :y)")
          .bind("x", 3).bind("y", 2).add()
          .bind("x", 99).bind("y", 99)
          .bind("x", 3).bind("y", 3));
      awaitQuery(
        asList(asList(3, 0), asList(3, 1), asList(3, 2), asList(3, 3)),
        row ->
          asList(row.get(0, Integer.class), row.get(1,Integer.class)),
        connection.createStatement(
          "SELECT x, y FROM testBindByName WHERE x = 3 ORDER BY y"));

      // When the same name is used for multiple parameters, expect a value
      // bound to that name to be set as the value for all of those parameters.
      // Expect a value bound to the index of one of those parameters to be
      // set only for the parameter at that index.
      awaitUpdate(asList(1, 1, 1),
        connection
          .createStatement("INSERT INTO testBindByName VALUES (:same, :same)")
          .bind("same", 4).add()
          .bind("same", 4).bind(1, 5).add()
          .bind(0, 4).bind(1, 6));
      awaitQuery(asList(asList(4,4)),
        row ->
          asList(row.get(0, Integer.class), row.get(1,Integer.class)),
        connection.createStatement(
          "SELECT x, y FROM testBindByName WHERE x = :x_and_y AND y = :x_and_y")
          .bind("x_and_y", 4));
      awaitQuery(
        asList(asList(4, 5), asList(4, 6)),
        row ->
          asList(row.get(0, Integer.class), row.get(1,Integer.class)),
        connection.createStatement(
          "SELECT x, y FROM testBindByName" +
            " WHERE x = :both AND y <> :both" +
            " ORDER BY y")
          .bind("both", 4));
      awaitQuery(asList(asList(4,4)),
        row ->
          asList(row.get(0, Integer.class), row.get(1,Integer.class)),
        connection.createStatement(
          "SELECT x, y FROM testBindByName" +
            " WHERE x = :x_and_y" +
            " AND (x * y) = :x_times_y" +
            " AND y = :x_and_y")
          .bind("x_times_y", 16)
          .bind("x_and_y", 4));

    }
    finally {
      tryAwaitExecution(connection.createStatement("DROP TABLE testBindByName"));
      tryAwaitNone(connection.close());
    }
  }

  /**
   * Verifies the implementation of
   * {@link OracleStatementImpl#bindNull(int, Class)}
   */
  @Test
  public void testBindNullByIndex() {
    Connection connection =
      Mono.from(sharedConnection()).block(connectTimeout());
    try {
      // INSERT into this table with a parameterized VALUES clause
      awaitExecution(connection.createStatement(
        "CREATE TABLE testBindNullByIndex (x NUMBER, y NUMBER)"));
      Statement selectStatement = connection.createStatement(
        "SELECT x, y" +
          " FROM testBindNullByIndex" +
          " WHERE x = :x and y > :y" +
          " ORDER BY x, y");

      // Expect IllegalArgumentException for a null Class
      assertThrows(
        IllegalArgumentException.class,
        () -> selectStatement.bindNull(0, null));
      assertThrows(
        IllegalArgumentException.class,
        () -> selectStatement.bindNull(1, null));

      // Expect IndexOutOfBoundsException for an out of range index
      assertThrows(
        IndexOutOfBoundsException.class,
        () -> selectStatement.bindNull(-1, Integer.class));
      assertThrows(
        IndexOutOfBoundsException.class,
        () -> selectStatement.bindNull(-2, Integer.class));
      assertThrows(
        IndexOutOfBoundsException.class,
        () -> selectStatement.bindNull(2, Integer.class));
      assertThrows(
        IndexOutOfBoundsException.class,
        () -> selectStatement.bindNull(3, Integer.class));
      assertThrows(
        IndexOutOfBoundsException.class,
        () ->
          connection.createStatement("SELECT x FROM testBindByIndex")
            .bind(0, 0));

      // Expect NULL bind values to be applied in VALUES clause
      awaitUpdate(
        asList(1, 1, 1, 1, 1, 1),
        connection
          .createStatement("INSERT INTO testBindNullByIndex VALUES (?, ?)")
          .bindNull(0, Integer.class).bindNull(1, Integer.class).add()
          .bindNull(0, Integer.class).bind(1, 0).add()
          .bindNull(0, Integer.class).bind(1, 1).add()
          .bindNull(0, Integer.class).bind(1, 2).add()
          .bind(0, 0).bind(1, 3).add()
          .bind(0, 0).bindNull(1, Integer.class));
      awaitQuery(
        asList(
          asList(null, 0),
          asList(null, 1),
          asList(null, 2)),
        row ->
          asList(row.get(0, Integer.class), row.get(1,Integer.class)),
        connection.createStatement(
          "SELECT x, y" +
            " FROM testBindNullByIndex" +
            " WHERE x IS NULL and y IS NOT NULL" +
            " ORDER BY y"));

      // Expect bind values to be replaced when set more than once
      awaitUpdate(
        asList(1),
        connection
          .createStatement("INSERT INTO testBindNullByIndex VALUES (?, ?)")
          .bind(0, 99).bind(1, 99)
          .bind(0, 1).bindNull(1, Integer.class));
      awaitUpdate(
        asList(1),
        connection
          .createStatement("INSERT INTO testBindNullByIndex VALUES (?, ?)")
          .bindNull(0, Integer.class).bindNull(1, Integer.class)
          .bind(0, 1).bind(1, 0));
      awaitQuery(
        asList(asList(1, 0), asList(1, null)),
        row ->
          asList(row.get(0, Integer.class), row.get(1,Integer.class)),
        connection.createStatement(
          "SELECT x, y FROM testBindNullByIndex WHERE x = 1 ORDER BY y"));
      awaitUpdate(
        asList(1),
        connection
          .createStatement("INSERT INTO testBindNullByIndex VALUES (:x, :y)")
          .bind("x", 99).bind("y", 99)
          .bind(0, 2).bindNull(1, Integer.class));
      awaitUpdate(
        asList(1),
        connection
          .createStatement("INSERT INTO testBindNullByIndex VALUES (:x, :y)")
          .bindNull("x", Integer.class).bindNull("y", Integer.class)
          .bind(0, 2).bind(1, 0));
      awaitQuery(
        asList(asList(2, 0), asList(2, null)),
        row ->
          asList(row.get(0, Integer.class), row.get(1,Integer.class)),
        connection.createStatement(
          "SELECT x, y FROM testBindNullByIndex WHERE x = 2 ORDER BY y"));

      // Expect bind values to be replaced when set more than once, after
      // calling add()
      awaitUpdate(
        asList(1, 1),
        connection
          .createStatement("INSERT INTO testBindNullByIndex VALUES (?, ?)")
          .bind(0, 3).bind(1, 0).add()
          .bind(0, 99).bind(1, 99)
          .bind(0, 3).bindNull(1, Integer.class));
      awaitUpdate(
        asList(1, 1),
        connection
          .createStatement("INSERT INTO testBindNullByIndex VALUES (:x, :y)")
          .bind(0, 3).bind(1, 1).add()
          .bind("x", 99).bindNull("y", Integer.class)
          .bind(0, 3).bind(1, 3));
      awaitQuery(
        asList(
          asList(3, 0), asList(3, 1), asList(3, 3), asList(3, null)),
        row ->
          asList(row.get(0, Integer.class), row.get(1,Integer.class)),
        connection.createStatement(
          "SELECT x, y FROM testBindNullByIndex WHERE x = 3 ORDER BY y"));
    }
    finally {
      tryAwaitExecution(connection.createStatement(
        "DROP TABLE testBindNullByIndex"));
      tryAwaitNone(connection.close());
    }
  }

  /**
   * Verifies the implementation of
   * {@link OracleStatementImpl#bindNull(String, Class)}
   */
  @Test
  public void testBindNullByName() {
    Connection connection =
      Mono.from(sharedConnection()).block(connectTimeout());
    try {
      // INSERT into this table with a parameterized VALUES clause
      awaitExecution(connection.createStatement(
        "CREATE TABLE testNullBindByName (x NUMBER, y NUMBER)"));
      Statement selectStatement = connection.createStatement(
        "SELECT x, y" +
          " FROM testNullBindByName" +
          " WHERE x = :x and y > :y" +
          " ORDER BY x, y");

      // Expect IllegalArgumentException for a null class
      assertThrows(
        IllegalArgumentException.class,
        () -> selectStatement.bindNull("x", null));
      assertThrows(
        IllegalArgumentException.class,
        () -> selectStatement.bindNull("y", null));

      // Expect IllegalArgumentException for a null identifier
      assertThrows(
        IllegalArgumentException.class,
        () -> selectStatement.bindNull(null, Integer.class));

      // Expect NoSuchElementException for an unmatched identifier
      assertThrows(
        NoSuchElementException.class,
        () -> selectStatement.bindNull("z", Integer.class));
      assertThrows(
        NoSuchElementException.class,
        () -> selectStatement.bindNull("xx", Integer.class));
      assertThrows(
        NoSuchElementException.class,
        () -> selectStatement.bindNull("", Integer.class));
      assertThrows(
        NoSuchElementException.class,
        () -> selectStatement.bindNull("X", Integer.class));
      assertThrows(
        NoSuchElementException.class,
        () ->
          connection.createStatement("SELECT x FROM testBindByIndex")
            .bind("x", 0));


      // Expect NULL bind values to be applied in VALUES clause
      awaitUpdate(
        asList(1, 1, 1, 1, 1, 1),
        connection
          .createStatement("INSERT INTO testNullBindByName VALUES (:x, :y)")
          .bindNull("x", Integer.class).bindNull("y", Integer.class).add()
          .bindNull("x", Integer.class).bind("y", 0).add()
          .bindNull("x", Integer.class).bind("y", 1).add()
          .bindNull("x", Integer.class).bind("y", 2).add()
          .bind("x", 0).bind("y", 3).add()
          .bind("x", 0).bindNull("y", Integer.class));
      awaitQuery(
        asList(
          asList(null, 0),
          asList(null, 1),
          asList(null, 2)),
        row ->
          asList(row.get(0, Integer.class), row.get(1,Integer.class)),
        connection.createStatement(
          "SELECT x, y" +
            " FROM testNullBindByName" +
            " WHERE x IS NULL and y IS NOT NULL" +
            " ORDER BY y"));

      // Using a duplicate parameter name, expect bind values to be applied
      // in WHERE clause as:
      // UPDATE testNullBindByName SET x = NULL WHERE x = 0
      awaitUpdate(
        asList(2),
        connection.createStatement(
          "UPDATE testNullBindByName" +
            " SET x = :x WHERE x = :x")
          .bindNull("x", Integer.class).bind(1, 0));
      awaitQuery(
        asList(
          asList(null, 0),
          asList(null, 1),
          asList(null, 2),
          asList(null, 3),
          asList(null, null),
          asList(null, null)),
        row ->
          asList(row.get(0, Integer.class), row.get(1,Integer.class)),
        connection.createStatement(
          "SELECT x, y" +
            " FROM testNullBindByName" +
            " WHERE x IS NULL" +
            " ORDER BY y"));

      // Expect bind values to be replaced when set more than once
      awaitUpdate(
        asList(1),
        connection
          .createStatement("INSERT INTO testNullBindByName VALUES (:x, :y)")
          .bind(0, 99).bind(1, 99)
          .bind("x", 1).bindNull("y", Integer.class));
      awaitUpdate(
        asList(1),
        connection
          .createStatement("INSERT INTO testNullBindByName VALUES (:x, :y)")
          .bindNull(0, Integer.class).bindNull(1, Integer.class)
          .bind("x", 1).bind("y", 0));
      awaitQuery(
        asList(asList(1, 0), asList(1, null)),
        row ->
          asList(row.get(0, Integer.class), row.get(1,Integer.class)),
        connection.createStatement(
          "SELECT x, y FROM testNullBindByName WHERE x = 1 ORDER BY y"));
      awaitUpdate(
        asList(1),
        connection
          .createStatement("INSERT INTO testNullBindByName VALUES (:x, :y)")
          .bind("x", 99).bind("y", 99)
          .bind("x", 2).bindNull("y", Integer.class));
      awaitUpdate(
        asList(1),
        connection
          .createStatement("INSERT INTO testNullBindByName VALUES (:x, :y)")
          .bindNull("x", Integer.class).bindNull("y", Integer.class)
          .bind("x", 2).bind("y", 0));
      awaitQuery(
        asList(asList(2, 0), asList(2, null)),
        row ->
          asList(row.get(0, Integer.class), row.get(1,Integer.class)),
        connection.createStatement(
          "SELECT x, y FROM testNullBindByName WHERE x = 2 ORDER BY y"));

      // Expect bind values to be replaced when set more than once, after
      // calling add()
      awaitUpdate(
        asList(1, 1),
        connection
          .createStatement("INSERT INTO testNullBindByName VALUES (:x, :y)")
          .bind("x", 3).bind("y", 0).add()
          .bind(0, 99).bind(1, 99)
          .bind("x", 3).bindNull("y", Integer.class));
      awaitUpdate(
        asList(1, 1),
        connection
          .createStatement("INSERT INTO testNullBindByName VALUES (:x, :y)")
          .bind("x", 3).bind("y", 1).add()
          .bind("x", 99).bindNull("y", Integer.class)
          .bind("x", 3).bind("y", 3));
      awaitQuery(
        asList(
          asList(3, 0), asList(3, 1), asList(3, 3), asList(3, null)),
        row ->
          asList(row.get(0, Integer.class), row.get(1,Integer.class)),
        connection.createStatement(
          "SELECT x, y FROM testNullBindByName WHERE x = 3 ORDER BY y"));

      // When the same name is used for multiple parameters, expect a value
      // bound to that name to be set as the value for all of those parameters.
      // Expect a value bound to the index of one of those parameters to be
      // set only for the parameter at that index.
      awaitUpdate(2, connection.createStatement(
        "DELETE FROM testNullBindByName WHERE x IS NULL AND y IS NULL"));
      awaitUpdate(asList(1, 1, 1),
        connection
          .createStatement(
            "INSERT INTO testNullBindByName VALUES (:same, :same)")
          .bindNull("same", Integer.class).add()
          .bindNull("same", Integer.class).bind(0, 4).add()
          .bind(0, 5).bindNull(1, Integer.class));
      awaitQuery(asList(asList(null, null)),
        row ->
          asList(row.get(0, Integer.class), row.get(1,Integer.class)),
        connection.createStatement(
          "SELECT x, y FROM testNullBindByName" +
            " WHERE x IS NULL AND y IS NULL"));
      awaitQuery(asList(asList(4, null), asList(5, null)),
        row ->
          asList(row.get(0, Integer.class), row.get(1,Integer.class)),
        connection.createStatement(
          "SELECT x, y FROM testNullBindByName" +
            " WHERE x >= 4 AND x IS NOT NULL AND y IS NULL" +
            " ORDER BY x, y"));
    }
    finally {
      tryAwaitExecution(connection.createStatement(
        "DROP TABLE testNullBindByName"));
      tryAwaitNone(connection.close());
    }
  }

  /**
   * Verifies the implementation of
   * {@link OracleStatementImpl#add()}
   */
  @Test
  public void testAdd() {
    Connection connection =
      Mono.from(sharedConnection()).block(connectTimeout());
    try {
      // INSERT into this table with a parameterized VALUES clause
      awaitExecution(connection.createStatement(
        "CREATE TABLE testAdd (x NUMBER, y NUMBER)"));
      // Expect add() with zero parameters to execute a batch of INSERTs
      awaitUpdate(
        asList(1, 1, 1),
        connection.createStatement("INSERT INTO testAdd VALUES(0, 0)")
          .add().add());
      awaitQuery(
        asList(asList(0, 0), asList(0, 0), asList(0, 0)),
        row -> asList(row.get(0, Integer.class), row.get(1, Integer.class)),
        connection.createStatement("SELECT x, y FROM testAdd"));

      // Expect add() with parameters to execute a batch of INSERTs
      awaitUpdate(
        asList(1, 1, 1),
        connection.createStatement("INSERT INTO testAdd VALUES(:x, :y)")
          .bind("x", 1).bind("y", 1).add()
          .bind("x", 1).bind("y", 2).add()
          .bind("x", 1).bind("y", 3));
      awaitQuery(
        asList(asList(1, 1), asList(1, 2), asList(1, 3)),
        row -> asList(row.get(0, Integer.class), row.get(1, Integer.class)),
        connection.createStatement(
          "SELECT x, y" +
            " FROM testAdd" +
            " WHERE x = 1" +
            " ORDER BY y"));

      // Expect an implicit add() after add() has been called once
      awaitUpdate(
        asList(1, 1),
        connection.createStatement("INSERT INTO testAdd VALUES(:x, :y)")
          .bind("x", 2).bind("y", 1).add()
          .bind("x", 2).bind("y", 2)); // implicit .add()
      awaitQuery(
        asList(asList(2, 1), asList(2, 2)),
        row -> asList(row.get(0, Integer.class), row.get(1, Integer.class)),
        connection.createStatement(
          "SELECT x, y" +
            " FROM testAdd" +
            " WHERE x = 2" +
            " ORDER BY y"));

      // Expect R2dbcException when executing a non-DML batch
      awaitError(
        R2dbcException.class,
        Mono.from(connection.createStatement("SELECT ? FROM dual")
          .bind(0, 1).add()
          .bind(0, 2).add()
          .bind(0, 3)
          .execute())
          .flatMapMany(Result::getRowsUpdated));

      // Expect IllegalStateException if not all parameters are set
      assertThrows(
        IllegalStateException.class,
        () ->
          connection.createStatement("INSERT INTO table VALUES(?)")
            .add());
      assertThrows(
        IllegalStateException.class,
        () ->
          connection.createStatement("INSERT INTO table VALUES(?, ?)")
            .bind(0, 0).add());
      assertThrows(
        IllegalStateException.class,
        () ->
          connection.createStatement("INSERT INTO table VALUES(:x, :y)")
            .bind("y", 1).add());
      assertThrows(
        IllegalStateException.class,
        () ->
          connection.createStatement("INSERT INTO table VALUES(?)")
            .bind(0, 0).add()
            .add());
      assertThrows(
        IllegalStateException.class,
        () ->
          connection.createStatement("INSERT INTO table VALUES(?, ?)")
            .bind(0, 0).bind(1, 1).add()
            .bind(1, 1).add());
      assertThrows(
        IllegalStateException.class,
        () ->
          connection.createStatement("INSERT INTO table VALUES(:x, :y)")
            .bind("x", 0).bind("y", 1).add()
            .bind("x", 0).add());

      // Expect the statement to execute with previously added binds, and
      // then emit an error if binds are missing in the final set of binds.
      List<Signal<Long>> signals =
        awaitOne(Flux.from(connection.createStatement(
          "INSERT INTO testAdd VALUES (:x, :y)")
          .bind("x", 0).bind("y", 1).add()
          .bind("y", 1).execute())
          .flatMap(Result::getRowsUpdated)
          .materialize()
          .collectList());
      assertEquals(2, signals.size());
      assertEquals(1, signals.get(0).get());
      assertTrue(
        signals.get(1).getThrowable() instanceof R2dbcNonTransientException);

    }
    finally {
      tryAwaitExecution(connection.createStatement(
        "DROP TABLE testAdd"));
      tryAwaitNone(connection.close());
    }
  }

  /**
   * Verifies the implementation of
   * {@link OracleStatementImpl#execute()}
   */
  @Test
  public void testExecute() {
    Connection connection =
      Mono.from(sharedConnection()).block(connectTimeout());
    try {
      // Expect DDL to result in an update count of zero
      awaitUpdate(0, connection.createStatement(
        "CREATE TABLE testExecute (x NUMBER)"));
      // Expect DDL to result in no row data
      awaitQuery(
        Collections.emptyList(),
        row -> row.get(0),
        connection.createStatement(
          "ALTER TABLE testExecute ADD (y NUMBER)"));

      // Expect DML to result in an update count
      Statement insertStatement = connection.createStatement(
        "INSERT INTO testExecute (x, y) VALUES (:x, :y)");
      awaitUpdate(
        asList(1),
        insertStatement.bind("x", 0).bind("y", 0));

      // Expect DML to result in no row data
      awaitQuery(
        Collections.emptyList(),
        row -> row.get(0),
        insertStatement.bind("x", 0).bind("y", 1));

      // Expect batch DML to result in an update count
      Statement updateStatement = connection.createStatement(
        "UPDATE testExecute SET y = :newValue WHERE y = :oldValue");
      awaitUpdate(
        asList(1, 1),
        updateStatement
          .bind("oldValue", 1).bind("newValue", 2).add()
          .bind("oldValue", 0).bind("newValue", 1));

      // Expect bind values to be cleared after execute with explicit add()
      assertThrows(IllegalStateException.class, updateStatement::execute);

      // Expect batch DML to result in no row data
      awaitQuery(
        Collections.emptyList(),
        row -> row.get(0),
        updateStatement
          .bind("oldValue", 2).bind("newValue", 3).add()
          .bind("oldValue", 1).bind("newValue", 2));

      // Expect bind values to be cleared after execute with implicit add()
      assertThrows(IllegalStateException.class, updateStatement::execute);

      // Expect publisher to defer execution until a subscriber subscribes
      Publisher<? extends Result> updatePublisher =
        updateStatement.bind("oldValue", 3).bind("newValue", 1).execute();

      // Expect DQL to result in no update count
      Statement selectStatement = connection.createStatement(
        "SELECT x, y FROM testExecute WHERE x = :x ORDER BY y");
      awaitUpdate(
        Collections.emptyList(),
        selectStatement.bind("x", 0));

      // Expect DQL to result in row data
      awaitQuery(
        asList(asList(0, 2), asList(0, 3)),
        row ->
          asList(row.get("x", Integer.class), row.get("y", Integer.class)),
        selectStatement.bind("x", 0));

      // Expect bind values to be cleared after execute without add()
      assertThrows(
        IllegalStateException.class,
        selectStatement::execute);

      // Expect update to execute when a subscriber subscribes
      awaitOne(1L,
        Flux.from(updatePublisher)
          .flatMap(result -> result.getRowsUpdated()));
      awaitQuery(
        asList(asList(0, 1), asList(0, 2)),
        row ->
          asList(row.get("x", Integer.class), row.get("y", Integer.class)),
        selectStatement.bind("x", 0));

      // Expect publisher to reject multiple subscribers
      awaitError(IllegalStateException.class, updatePublisher);

      // TODO: Verify that cursors opened by execute() are closed after the
      //   result has been consumed. Consider querying V$ tables to verify the
      //   open cursor count. Consider that the JDBC driver may be caching
      //   statements and leaving cursors open until a cache eviction happens.
    }
    finally {
      tryAwaitExecution(connection.createStatement("DROP TABLE testExecute"));
      tryAwaitNone(connection.close());
    }
  }


  /**
   * Verifies the implementation of
   * {@link OracleStatementImpl#returnGeneratedValues(String...)}
   */
  @Test
  public void testReturnGeneratedValues() {
    Connection connection =
      Mono.from(sharedConnection()).block(connectTimeout());
    try {
      awaitExecution(connection.createStatement(
        "CREATE TABLE testReturnGeneratedValues (" +
          "x NUMBER GENERATED ALWAYS AS IDENTITY, " +
          "y VARCHAR2(100))"));

      Statement statement = connection.createStatement(
        "INSERT INTO testReturnGeneratedValues(y) VALUES (?)");

      // Expect IllegalArgumentException for a null argument
      assertThrows(IllegalArgumentException.class,
        () -> statement.returnGeneratedValues((String[])null));
      // Expect IllegalArgumentException for a null String[] element
      assertThrows(IllegalArgumentException.class,
        () -> statement.returnGeneratedValues("x", null));

      // Expect a failure with invalid column name "eye-d"
      assertEquals(statement, statement.returnGeneratedValues("x", "eye-d"));
      awaitError(R2dbcException.class,
        Flux.from(statement.bind(0, "test").execute())
          .flatMap(result ->
            result.map(generatedValues -> fail("Unexpected row"))));

      // Expect a ROWID value when no column names are specified
      Statement rowIdQuery = connection.createStatement(
        "SELECT x, y FROM testReturnGeneratedValues WHERE rowid=?");
      RowId rowId = awaitOne(Mono.from(statement.returnGeneratedValues()
          .bind(0, "test1")
          .execute())
          .flatMapMany(result ->
            result.map(row -> row.get(0, RowId.class))));
      // Expect a generated value of 1 when the ROWID is queried
      awaitQuery(asList(asList(1, "test1")),
        row -> asList(row.get(0, Integer.class), row.get(1, String.class)),
        rowIdQuery.bind(0, rowId));

      // Expect the second insert to generate a value of 2
      awaitQuery(asList(asList(2, "test2")),
        row -> asList(row.get(0, Integer.class), row.get(1, String.class)),
        statement.returnGeneratedValues("x", "y").bind(0, "test2"));

      // Expect an update count of 1 ...
      awaitUpdate(1, statement.returnGeneratedValues("x").bind(0, "test3"));
      // ... and generated value of 3
      awaitQuery(asList(asList(3, "test3")),
        row -> asList(row.get(0, Integer.class), row.get(1, String.class)),
        connection.createStatement(
          "SELECT x, y FROM testReturnGeneratedValues WHERE x = 3"));

      // Expect non-generated values to be returned as well
      assertEquals(statement, statement.returnGeneratedValues("x", "y"));
      awaitQuery(asList(asList(4, "test4")),
        row -> asList(row.get("x", Integer.class), row.get("Y", String.class)),
        statement.bind(0, "test4"));

      // Expect an error when attempting to batch execute with generated
      // values
      assertThrows(IllegalStateException.class, () ->
        statement.bind(0, "a").add()
          .bind(0, "b").add()
          .bind(0, "c").add()
          .execute());

      // Expect multiple results of generated values when executing an UPDATE
      // on multiple rows
      awaitQuery(asList(
        asList(1, "TEST1"),
        asList(2, "TEST2"),
        asList(3, "TEST3"),
        asList(4, "TEST4")),
      row -> asList(row.get("x", Integer.class), row.get("y", String.class)),
      connection.createStatement(
        "UPDATE testReturnGeneratedValues SET y =:prefix||x")
        .bind("prefix", "TEST")
        .returnGeneratedValues("x", "y"));

      // Expect a normal row data result when executing a SELECT statement,
      // even if the Statement is configured to return columns generated by DML.
      awaitQuery(asList(
        asList(1, "TEST1"),
        asList(2, "TEST2"),
        asList(3, "TEST3"),
        asList(4, "TEST4")),
        row -> asList(row.get("x", Integer.class), row.get("y", String.class)),
        connection.createStatement(
          "SELECT x, y" +
            " FROM testReturnGeneratedValues" +
            " WHERE x < :old_x" +
            " ORDER BY x")
          .bind("old_x", 10)
          .returnGeneratedValues("x"));

      // Expect the column names to be ignored if the SQL is not an INSERT or
      // UPDATE
      awaitUpdate(4, connection.createStatement(
        "DELETE FROM testReturnGeneratedValues WHERE x < :old_x")
        .bind("old_x", 10)
        .returnGeneratedValues("x", "y"));

      // Expect no generated values if an UPDATE doesn't effect any rows.
      awaitUpdate(0, connection.createStatement(
        "UPDATE testReturnGeneratedValues SET y = 'effected' WHERE x IS NULL")
        .returnGeneratedValues("y"));
    }
    finally {
      tryAwaitExecution(connection.createStatement(
        "DROP TABLE testReturnGeneratedValues"));
      tryAwaitNone(connection.close());
    }
  }

  /**
   * Verifies the implementation of
   * {@link OracleStatementImpl#fetchSize(int)
   */
  @Test
  public void testFetchSize() {
    Connection connection =
      Mono.from(sharedConnection()).block(connectTimeout());
    try {
      // Expect normal return when argument is at least 0
      Statement statement = connection.createStatement(
        "SELECT x, y FROM testFetchSize");
      assertEquals(statement, statement.fetchSize(0));
      assertEquals(statement, statement.fetchSize(100));

      // Expect IllegalArgumentException when argument is less than 0
      assertThrows(IllegalArgumentException.class,
        () -> statement.fetchSize(-1));
      assertThrows(IllegalArgumentException.class,
        () -> statement.fetchSize(-100));

      // TODO: Figure out a way to verify that the implementation actually
      //  set the fetch size. Might expect a large query to complete quicker
      //  when a large fetch size is set, but execution time is not consistent
      //  due to external factors like network latency and database response
      //  time.
    }
    finally {
      tryAwaitNone(connection.close());
    }
  }

  /**
   * Verifies {@link OracleStatementImpl#execute()} when calling a procedure
   * having no out parameters.
   */
  @Test
  public void testNoOutCall() {
    Connection connection =
      Mono.from(sharedConnection()).block(connectTimeout());
    try {
      awaitExecution(connection.createStatement(
        "CREATE TABLE testNoOutCall (value VARCHAR2(100))"));

      awaitExecution(connection.createStatement(
        "CREATE OR REPLACE PROCEDURE testNoOutCallAdd(" +
          "value VARCHAR2 DEFAULT 'Default Value') IS" +
          " BEGIN " +
          " INSERT INTO testNoOutCall VALUES (value);" +
          " END;"));

      // Execute the procedure with no out parameters. Expect a single Result
      // with no update count. Expect the IN parameter's default value to
      // have been inserted by the call.
      awaitNone(Mono.from(connection.createStatement(
        "BEGIN testNoOutCallAdd; END;")
        .execute())
        .flatMapMany(Result::getRowsUpdated));
      awaitQuery(asList("Default Value"),
        row -> row.get(0),
        connection.createStatement("SELECT * FROM testNoOutCall"));

      // Execute the procedure again with no out parameters. Expect a single
      // Result with no rows. Expect the IN parameter's default value to have
      // been inserted by the call.
      awaitNone(Mono.from(connection.createStatement(
        "BEGIN testNoOutCallAdd; END;")
        .execute())
        .flatMap(result ->
          Mono.from(result.map(row -> "Unexpected"))));
      awaitQuery(asList("Default Value", "Default Value"),
        row -> row.get(0),
        connection.createStatement("SELECT * FROM testNoOutCall"));

      // Delete the previously inserted rows
      awaitExecution(connection.createStatement(
        "TRUNCATE TABLE testNoOutCall"));

      // Execute the procedure with no out parameters. Expect a single Result
      // with no update count. Expect the an indexed based String bind to
      // have been inserted by the call.
      awaitNone(Mono.from(connection.createStatement(
        "BEGIN testNoOutCallAdd(?); END;")
        .bind(0, "Indexed Bind")
        .execute())
        .flatMap(result -> Mono.from(result.getRowsUpdated())));
      awaitQuery(asList("Indexed Bind"),
        row -> row.get(0),
        connection.createStatement("SELECT * FROM testNoOutCall"));

      // Execute the procedure with no out parameters. Expect a single Result
      // with no update count. Expect the a named String bind to have been
      // inserted by the call.
      awaitNone(Mono.from(connection.createStatement(
        "BEGIN testNoOutCallAdd(:parameter); END;")
        .bind("parameter", "Named Bind")
        .execute())
        .flatMap(result ->
          Mono.from(result.map(row -> "Unexpected"))));
      awaitQuery(asList("Indexed Bind", "Named Bind"),
        row -> row.get(0),
        connection.createStatement(
          "SELECT * FROM testNoOutCall ORDER BY value"));

      // Delete the previously inserted rows
      awaitExecution(connection.createStatement(
        "TRUNCATE TABLE testNoOutCall"));

      // Execute the procedure with no out parameters. Expect a single Result
      // with no update count. Expect the an indexed based Parameter bind to
      // have been inserted by the call.
      awaitNone(Mono.from(connection.createStatement(
        "BEGIN testNoOutCallAdd(?); END;")
        .bind(0, Parameters.in(R2dbcType.VARCHAR, "Indexed Parameter"))
        .execute())
        .flatMap(result ->
          Mono.from(result.getRowsUpdated())));
      awaitQuery(asList("Indexed Parameter"),
        row -> row.get(0),
        connection.createStatement("SELECT * FROM testNoOutCall"));

      // Execute the procedure with no out parameters. Expect a single Result
      // with no update count. Expect the a named Parameter bind to have been
      // inserted by the call.
      awaitNone(Mono.from(connection.createStatement(
        "BEGIN testNoOutCallAdd(:parameter); END;")
        .bind("parameter",
          Parameters.in(R2dbcType.VARCHAR, "Named Parameter"))
        .execute())
        .flatMap(result ->
          Mono.from(result.map(row -> "Unexpected"))));
      awaitQuery(asList("Indexed Parameter", "Named Parameter"),
        row -> row.get(0),
        connection.createStatement(
          "SELECT * FROM testNoOutCall ORDER BY value"));

      // Delete the previously inserted rows
      awaitExecution(connection.createStatement(
        "TRUNCATE TABLE testNoOutCall"));

      // Execute the procedure with no out parameters. Expect a single Result
      // with no update count. Expect the an indexed based Parameter.In bind to
      // have been inserted by the call.
      awaitNone(Mono.from(connection.createStatement(
        "BEGIN testNoOutCallAdd(?); END;")
        .bind(0, Parameters.in(R2dbcType.VARCHAR, "Indexed Parameter.In"))
        .execute())
        .flatMap(result ->
          Mono.from(result.getRowsUpdated())));
      awaitQuery(asList("Indexed Parameter.In"),
        row -> row.get(0),
        connection.createStatement("SELECT * FROM testNoOutCall"));

      // Execute the procedure with no out parameters. Expect a single Result
      // with no update count. Expect the a named Parameter.In bind to have been
      // inserted by the call.
      awaitNone(Mono.from(connection.createStatement(
        "BEGIN testNoOutCallAdd(:parameter); END;")
        .bind("parameter",
          Parameters.in(R2dbcType.VARCHAR, "Named Parameter.In"))
        .execute())
        .flatMap(result ->
          Mono.from(result.map(row -> "Unexpected"))));
      awaitQuery(asList("Indexed Parameter.In", "Named Parameter.In"),
        row -> row.get(0),
        connection.createStatement(
          "SELECT * FROM testNoOutCall ORDER BY value"));
    }
    finally {
      tryAwaitExecution(connection.createStatement("DROP TABLE testNoOutCall"));
      tryAwaitExecution(connection.createStatement(
        "DROP PROCEDURE testNoOutCallAdd"));
      tryAwaitNone(connection.close());
    }
  }

  /**
   * Verifies {@link OracleStatementImpl#execute()} when calling a procedure
   * having a single in-out parameter.
   */
  @Test
  public void testOneInOutCall() {

    Connection connection =
      Mono.from(sharedConnection()).block(connectTimeout());

    try {
      // Create a table with one value. Create a procedure that updates the
      // value and returns the previous value
      awaitExecution(connection.createStatement(
        "CREATE TABLE testOneInOutCall (value NUMBER)"));
      awaitUpdate(1, connection.createStatement(
        "INSERT INTO testOneInOutCall VALUES (0)"));
      awaitExecution(connection.createStatement(
        "CREATE OR REPLACE PROCEDURE testOneInOutCallAdd(" +
          " inout_value IN OUT NUMBER) IS" +
          " previous NUMBER;" +
          " BEGIN " +
          " SELECT value INTO previous FROM testOneInOutCall;" +
          " UPDATE testOneInOutCall SET value = inout_value;" +
          " inout_value := previous;" +
          " END;"));

      // Execute the procedure with one in-out parameter. Expect a single Result
      // with no update count. Expect the IN parameter's value to have been
      // inserted by the call.
      consumeOne(connection.createStatement(
        "BEGIN testOneInOutCallAdd(?); END;")
        .bind(0, Parameters.inOut(R2dbcType.NUMERIC, 1))
        .execute(),
        result -> {
          awaitNone(result.getRowsUpdated());
        });
      awaitQuery(asList(1),
        row -> row.get("value", Integer.class),
        connection.createStatement("SELECT * FROM testOneInOutCall"));

      // Execute the procedure again with one in-out parameter. Expect a single
      // Result with one rows having the previous value. Expect the IN
      // parameter's default value to have been inserted by the call.
      consumeOne(connection.createStatement(
        "BEGIN testOneInOutCallAdd(:value); END;")
        .bind("value", Parameters.inOut(R2dbcType.NUMERIC, 2))
        .execute(),
        result ->
          awaitOne(1, result.map(row ->
            row.get("value", Integer.class))));
      awaitQuery(asList(2),
        row -> row.get(0, Integer.class),
        connection.createStatement("SELECT * FROM testOneInOutCall"));

      // Execute the procedure with one in-out parameter having an inferred
      // type. Expect a single Result with no update count. Expect the IN
      // parameter's value to have been inserted by the call.
      consumeOne(connection.createStatement(
        "BEGIN testOneInOutCallAdd(:value); END;")
        .bind("value", Parameters.inOut(3))
        .execute(),
        result ->
          awaitNone(result.getRowsUpdated()));
      awaitQuery(asList(3),
        row -> row.get(0, Integer.class),
        connection.createStatement("SELECT * FROM testOneInOutCall"));;

      // Execute the procedure again with one in-out parameter. Expect a single
      // Result with one rows having the previous value. Expect the IN
      // parameter's value to have been inserted by the call.
      consumeOne(connection.createStatement(
        "BEGIN testOneInOutCallAdd(?); END;")
        .bind(0, Parameters.inOut(4))
        .execute(),
        result ->
          awaitOne(3, result.map(row ->
            row.get(0, Integer.class))));
      awaitQuery(asList(4),
        row -> row.get(0, Integer.class),
        connection.createStatement("SELECT * FROM testOneInOutCall"));
    }
    finally {
      tryAwaitExecution(connection.createStatement("DROP TABLE testOneInOutCall"));
      tryAwaitExecution(connection.createStatement(
        "DROP PROCEDURE testOneInOutCallAdd"));
      tryAwaitNone(connection.close());
    }
  }

  /**
   * Verifies {@link OracleStatementImpl#execute()} when calling a procedure
   * having multiple in-out parameters.
   */
  @Test
  public void testMultiInOutCall() {

    Connection connection =
      Mono.from(sharedConnection()).block(connectTimeout());

    try {
      // Create a table with one value. Create a procedure that updates the
      // value and returns the previous value
      awaitExecution(connection.createStatement(
        "CREATE TABLE testMultiInOutCall (value1 NUMBER, value2 NUMBER)"));
      awaitUpdate(1, connection.createStatement(
        "INSERT INTO testMultiInOutCall VALUES (0, 100)"));
      awaitExecution(connection.createStatement(
        "CREATE OR REPLACE PROCEDURE testMultiInOutCallAdd(" +
          " inout_value1 IN OUT NUMBER," +
          " inout_value2 IN OUT NUMBER) IS" +
          " previous1 NUMBER;" +
          " previous2 NUMBER;" +
          " BEGIN " +
          " SELECT value1, value2 INTO previous1, previous2" +
          "   FROM testMultiInOutCall;" +
          " UPDATE testMultiInOutCall" +
          "   SET value1 = inout_value1, value2 = inout_value2;" +
          " inout_value1 := previous1;" +
          " inout_value2 := previous2;" +
          " END;"));

      // Execute the procedure with one in-out parameter. Expect a single Result
      // with no update count. Expect the IN parameter's value to have been
      // inserted by the call.
      consumeOne(connection.createStatement(
        "BEGIN testMultiInOutCallAdd(:value1, :value2); END;")
        .bind("value1", Parameters.inOut(R2dbcType.NUMERIC, 1))
        .bind("value2", Parameters.inOut(R2dbcType.NUMERIC, 101))
        .execute(),
        result ->
          awaitNone(result.getRowsUpdated()));
      awaitQuery(asList(asList(1, 101)),
        row -> asList(
          row.get("value1", Integer.class),row.get("value2", Integer.class)),
        connection.createStatement("SELECT * FROM testMultiInOutCall"));

      // Execute the procedure again with one in-out parameter. Expect a single
      // Result with one rows having the previous value. Expect the IN
      // parameter's default value to have been inserted by the call.
      consumeOne(connection.createStatement(
        "BEGIN testMultiInOutCallAdd(?, :value2); END;")
        .bind(0, Parameters.inOut(R2dbcType.NUMERIC, 2))
        .bind("value2", Parameters.inOut(R2dbcType.NUMERIC, 102))
        .execute(),
        result ->
          awaitOne(asList(1, 101), result.map(row ->
            asList(
              row.get(0, Integer.class), row.get("value2", Integer.class)))));
      awaitQuery(asList(asList(2, 102)),
        row ->
          asList(row.get("value1", Integer.class), row.get(1, Integer.class)),
        connection.createStatement("SELECT * FROM testMultiInOutCall"));

      // Execute the procedure with one in-out parameter having an inferred
      // type. Expect a single Result with no update count. Expect the IN
      // parameter's value to have been inserted by the call.
      consumeOne(connection.createStatement(
        "BEGIN testMultiInOutCallAdd(?, ?); END;")
        .bind(0, Parameters.inOut(3))
        .bind(1, Parameters.inOut(103))
        .execute(),
        result -> awaitNone(result.getRowsUpdated()));
      awaitQuery(asList(asList(3, 103)),
        row -> asList(row.get(0, Integer.class), row.get(1, Integer.class)),
        connection.createStatement("SELECT * FROM testMultiInOutCall"));;

      // Execute the procedure again with multiple in-out parameters having
      // the same name. Expect a single Result with one rows having the
      // previous value. Getting the parameter value by name should returned
      // the value of the first parameter. Expect the IN parameter's value to
      // have been inserted by the call.
      consumeOne(connection.createStatement(
        "BEGIN testMultiInOutCallAdd(" +
          "inout_value2 => :value2, inout_value1 => :value1); END;")
        .bind("value1", Parameters.inOut(4))
        .bind("value2", Parameters.inOut(104))
        .execute(),
        result ->
          awaitOne(asList(3, 103), result.map(row ->
            asList(
              row.get("value1", Integer.class), row.get(0, Integer.class)))));
      awaitQuery(asList(asList(4, 104)),
        row -> asList(row.get(0, Integer.class), row.get(1, Integer.class)),
        connection.createStatement("SELECT * FROM testMultiInOutCall"));
    }
    finally {
      tryAwaitExecution(connection.createStatement("DROP TABLE testMultiInOutCall"));
      tryAwaitExecution(connection.createStatement(
        "DROP PROCEDURE testMultiInOutCallAdd"));
      tryAwaitNone(connection.close());
    }
  }

  /**
   * Verifies {@link OracleStatementImpl#execute()} when calling a procedure
   * having a single out parameter.
   */
  @Test
  public void testOneOutCall() {
    Connection connection =
      Mono.from(sharedConnection()).block(connectTimeout());
    try {
      awaitExecution(connection.createStatement(
        "CREATE TABLE testOneOutCall (" +
          "id NUMBER GENERATED ALWAYS AS IDENTITY, value VARCHAR2(100))"));

      awaitExecution(connection.createStatement(
        "CREATE OR REPLACE PROCEDURE testOneOutCallAdd(" +
          " value IN VARCHAR2 DEFAULT 'Default Value'," +
          " id OUT NUMBER) IS" +
          " BEGIN " +
          " INSERT INTO testOneOutCall(value) VALUES (value)" +
          "   RETURNING testOneOutCall.id INTO id;" +
          " END;"));

      // Execute the procedure with one in-out parameter. Expect a single Result
      // with no update count. Expect the IN parameter's default value to
      // have been inserted by the call.
      consumeOne(connection.createStatement(
        "BEGIN testOneOutCallAdd(id => ?); END;")
        .bind(0, Parameters.out(R2dbcType.NUMERIC))
        .execute(),
        result -> awaitNone(result.getRowsUpdated()));
      awaitQuery(asList(asList(1, "Default Value")),
        row -> asList(row.get("id", Integer.class), row.get("value")),
        connection.createStatement("SELECT * FROM testOneOutCall"));

      // Execute the procedure again with one in-out parameter. Expect a single
      // Result with one rows Expect the IN parameter's default value to have
      // been inserted by the call.
      consumeOne(connection.createStatement(
        "BEGIN testOneOutCallAdd(id => ?); END;")
        .bind(0, Parameters.out(R2dbcType.NUMERIC))
        .execute(),
        result ->
          awaitOne(2, result.map(row -> row.get(0, Integer.class))));
      awaitQuery(asList(asList(1, "Default Value"), asList(2, "Default Value")),
        row -> asList(row.get("id", Integer.class), row.get("value")),
        connection.createStatement("SELECT * FROM testOneOutCall"));

      // Delete the previously inserted rows
      awaitExecution(connection.createStatement(
        "TRUNCATE TABLE testOneOutCall"));

      // Execute the procedure with one in-out parameter. Expect a single Result
      // with no update count. Expect the an indexed based String bind to
      // have been inserted by the call.
      consumeOne(connection.createStatement(
        "BEGIN testOneOutCallAdd(?, ?); END;")
        .bind(0, "Indexed Bind")
        .bind(1, Parameters.out(R2dbcType.NUMERIC))
        .execute(),
        result -> awaitNone(result.getRowsUpdated()));
      awaitQuery(asList(asList(3, "Indexed Bind")),
        row -> asList(row.get(0, Integer.class), row.get(1)),
        connection.createStatement("SELECT * FROM testOneOutCall"));

      // Execute the procedure with one in-out parameter. Expect a single Result
      // with no update count. Expect the a named String bind to have been
      // inserted by the call.
      consumeOne(connection.createStatement(
        "BEGIN testOneOutCallAdd(:parameter, :out); END;")
        .bind("parameter", "Named Bind")
        .bind("out", Parameters.out(R2dbcType.NUMERIC))
        .execute(),
        result ->
          awaitOne(4,
            result.map(row -> row.get("out", Integer.class))));
      awaitQuery(asList(asList(3, "Indexed Bind"), asList(4, "Named Bind")),
        row -> asList(row.get(0, Integer.class), row.get(1)),
        connection.createStatement(
          "SELECT * FROM testOneOutCall ORDER BY value"));

      // Delete the previously inserted rows
      awaitExecution(connection.createStatement(
        "TRUNCATE TABLE testOneOutCall"));

      // Execute the procedure with one in-out parameter. Expect a single Result
      // with no update count. Expect the an indexed based Parameter bind to
      // have been inserted by the call.
      consumeOne(connection.createStatement(
        "BEGIN testOneOutCallAdd(?, ?); END;")
        .bind(0, Parameters.in(R2dbcType.VARCHAR, "Indexed Parameter"))
        .bind(1, Parameters.out(R2dbcType.NUMERIC))
        .execute(),
        result -> awaitNone(result.getRowsUpdated()));
      awaitQuery(asList(asList(5, "Indexed Parameter")),
        row -> asList(row.get(0, Integer.class), row.get(1)),
        connection.createStatement("SELECT * FROM testOneOutCall"));

      // Execute the procedure with one in-out parameter. Expect a single Result
      // with no update count. Expect the a named Parameter bind to have been
      // inserted by the call.
      consumeOne(connection.createStatement(
        "BEGIN testOneOutCallAdd(:parameter, :out); END;")
        .bind("parameter",
          Parameters.in(R2dbcType.VARCHAR, "Named Parameter"))
        .bind("out", Parameters.out(R2dbcType.NUMERIC))
        .execute(),
        result ->
          awaitOne(6,
            result.map(row -> row.get("out", Integer.class))));
      awaitQuery(asList(
        asList(5, "Indexed Parameter"), asList(6, "Named Parameter")),
        row -> asList(row.get(0, Integer.class), row.get(1)),
        connection.createStatement(
          "SELECT * FROM testOneOutCall ORDER BY value"));

      // Delete the previously inserted rows
      awaitExecution(connection.createStatement(
        "TRUNCATE TABLE testOneOutCall"));

      // Execute the procedure with one in-out parameter. Expect a single Result
      // with no update count. Expect the an indexed based Parameter.In bind to
      // have been inserted by the call.
      consumeOne(connection.createStatement(
        "BEGIN testOneOutCallAdd(?, ?); END;")
        .bind(0, Parameters.in(R2dbcType.VARCHAR, "Indexed Parameter.In"))
        .bind(1, Parameters.out(R2dbcType.NUMERIC))
        .execute(),
        result -> awaitNone(result.getRowsUpdated()));
      awaitQuery(asList(asList(7, "Indexed Parameter.In")),
        row -> asList(row.get(0, Integer.class), row.get(1)),
        connection.createStatement("SELECT * FROM testOneOutCall"));

      // Execute the procedure with one in-out parameter. Expect a single Result
      // with no update count. Expect the a named Parameter.In bind to have been
      // inserted by the call.
      consumeOne(connection.createStatement(
        "BEGIN testOneOutCallAdd(:parameter, :out); END;")
        .bind("parameter",
          Parameters.in(R2dbcType.VARCHAR, "Named Parameter.In"))
        .bind("out", Parameters.out(R2dbcType.NUMERIC))
        .execute(),
        result ->
          awaitOne(result.map(row -> row.get("out"))));
      awaitQuery(asList(
        asList(7, "Indexed Parameter.In"), asList(8, "Named Parameter.In")),
        row -> asList(row.get(0, Integer.class), row.get(1)),
        connection.createStatement(
          "SELECT * FROM testOneOutCall ORDER BY value"));
    }
    finally {
      tryAwaitExecution(connection.createStatement("DROP TABLE testOneOutCall"));
      tryAwaitExecution(connection.createStatement(
        "DROP PROCEDURE testOneOutCallAdd"));
      tryAwaitNone(connection.close());
    }
  }

  /**
   * Verifies {@link OracleStatementImpl#execute()} when calling a procedure
   * having a single out parameters.
   */
  @Test
  public void testMultiOutCall() {
    Connection connection =
      Mono.from(sharedConnection()).block(connectTimeout());
    try {
      awaitExecution(connection.createStatement(
        "CREATE TABLE testMultiOutCall (" +
          "id NUMBER GENERATED ALWAYS AS IDENTITY, value VARCHAR2(100))"));

      awaitExecution(connection.createStatement(
        "CREATE OR REPLACE PROCEDURE testMultiOutCallAdd(" +
          " value IN VARCHAR2 DEFAULT 'Default Value'," +
          " id OUT NUMBER," +
          " new_count OUT NUMBER) IS" +
          " BEGIN " +
          " INSERT INTO testMultiOutCall(value) VALUES (value)" +
          "   RETURNING testMultiOutCall.id INTO id;" +
          " SELECT COUNT(*) INTO new_count FROM testMultiOutCall;" +
          " END;"));

      // Execute the procedure with two out parameters. Expect a single Result
      // with no update count. Expect the IN parameter's default value to
      // have been inserted by the call.
      consumeOne(connection.createStatement(
        "BEGIN testMultiOutCallAdd(id => ?, new_count => ?); END;")
        .bind(0, Parameters.out(R2dbcType.NUMERIC))
        .bind(1, Parameters.out(R2dbcType.NUMERIC))
        .execute(),
        result -> awaitNone(result.getRowsUpdated()));
      awaitQuery(asList(asList(1, "Default Value")),
        readable -> asList(readable.get("id", Integer.class), readable.get("value")),
        connection.createStatement("SELECT * FROM testMultiOutCall"));

      // Execute the procedure again with two out parameters. Expect a single
      // Result with one readables Expect the IN parameter's default value to have
      // been inserted by the call.
      consumeOne(connection.createStatement(
        "BEGIN testMultiOutCallAdd(id => ?, new_count => ?); END;")
        .bind(0, Parameters.out(R2dbcType.NUMERIC))
        .bind(1, Parameters.out(R2dbcType.NUMERIC))
        .execute(),
        result ->
          awaitOne(asList(2, 2), result.map(readable ->
            asList(readable.get(0, Integer.class), readable.get(1, Integer.class)))));
      awaitQuery(asList(asList(1, "Default Value"), asList(2, "Default Value")),
        readable -> asList(readable.get("id", Integer.class), readable.get("value")),
        connection.createStatement("SELECT * FROM testMultiOutCall"));

      // Delete the previously inserted readables
      awaitExecution(connection.createStatement(
        "TRUNCATE TABLE testMultiOutCall"));

      // Execute the procedure with two out parameters. Expect a single Result
      // with no update count. Expect the an indexed based String bind to
      // have been inserted by the call.
      consumeOne(connection.createStatement(
        "BEGIN testMultiOutCallAdd(?, ?, ?); END;")
        .bind(0, "Indexed Bind")
        .bind(1, Parameters.out(R2dbcType.NUMERIC))
        .bind(2, Parameters.out(R2dbcType.NUMERIC))
        .execute(),
        result -> awaitNone(result.getRowsUpdated()));
      awaitQuery(asList(asList(3, "Indexed Bind")),
        readable -> asList(readable.get(0, Integer.class), readable.get(1)),
        connection.createStatement("SELECT * FROM testMultiOutCall"));

      // Execute the procedure with two out parameters. Expect a single Result
      // with no update count. Expect the a named String bind to have been
      // inserted by the call.
      consumeOne(connection.createStatement(
        "BEGIN testMultiOutCallAdd(:parameter, :out, :newCount); END;")
        .bind("parameter", "Named Bind")
        .bind("out", Parameters.out(R2dbcType.NUMERIC))
        .bind("newCount", Parameters.out(R2dbcType.NUMERIC))
        .execute(),
        result ->
          awaitOne(asList(4, 2), result.map(readable ->
            asList(readable.get("out", Integer.class),
              readable.get("newCount", Integer.class)))));
      awaitQuery(asList(asList(3, "Indexed Bind"), asList(4, "Named Bind")),
        readable -> asList(readable.get(0, Integer.class), readable.get(1)),
        connection.createStatement(
          "SELECT * FROM testMultiOutCall ORDER BY value"));

      // Delete the previously inserted readables
      awaitExecution(connection.createStatement(
        "TRUNCATE TABLE testMultiOutCall"));

      // Execute the procedure with two out parameters. Expect a single Result
      // with no update count. Expect the an indexed based Parameter bind to
      // have been inserted by the call.
      consumeOne(connection.createStatement(
        "BEGIN testMultiOutCallAdd(?, ?, ?); END;")
        .bind(0, Parameters.in(R2dbcType.VARCHAR, "Indexed Parameter"))
        .bind(1, Parameters.out(R2dbcType.NUMERIC))
        .bind(2, Parameters.out(R2dbcType.NUMERIC))
        .execute(),
        result -> awaitNone(result.getRowsUpdated()));
      awaitQuery(asList(asList(5, "Indexed Parameter")),
        readable -> asList(readable.get(0, Integer.class), readable.get(1)),
        connection.createStatement("SELECT * FROM testMultiOutCall"));

      // Execute the procedure with two out parameters. Expect a single Result
      // with no update count. Expect the a named Parameter bind to have been
      // inserted by the call.
      consumeOne(connection.createStatement(
        "BEGIN testMultiOutCallAdd(:parameter, :out, :newCount); END;")
        .bind("parameter",
          Parameters.in(R2dbcType.VARCHAR, "Named Parameter"))
        .bind("out", Parameters.out(R2dbcType.NUMERIC))
        .bind("newCount", Parameters.out(R2dbcType.NUMERIC))
        .execute(),
        result ->
          awaitOne(asList(6, 2), result.map(readable ->
            asList(readable.get("out", Integer.class),
              readable.get("newCount", Integer.class)))));
      awaitQuery(asList(
        asList(5, "Indexed Parameter"), asList(6, "Named Parameter")),
          readable -> asList(readable.get(0, Integer.class), readable.get(1)),
        connection.createStatement(
          "SELECT * FROM testMultiOutCall ORDER BY value"));

      // Delete the previously inserted readables
      awaitExecution(connection.createStatement(
        "TRUNCATE TABLE testMultiOutCall"));

      // Execute the procedure with two out parameters. Expect a single Result
      // with no update count. Expect the an indexed based Parameter.In bind to
      // have been inserted by the call.
      consumeOne(connection.createStatement(
        "BEGIN testMultiOutCallAdd(?, ?, ?); END;")
        .bind(0, Parameters.in(R2dbcType.VARCHAR, "Indexed Parameter.In"))
        .bind(1, Parameters.out(R2dbcType.NUMERIC))
        .bind(2, Parameters.out(R2dbcType.NUMERIC))
        .execute(),
        result -> awaitNone(result.getRowsUpdated()));
      awaitQuery(asList(asList(7, "Indexed Parameter.In")),
        readable -> asList(readable.get(0, Integer.class), readable.get(1)),
        connection.createStatement("SELECT * FROM testMultiOutCall"));

      // Execute the procedure with two out parameters. Expect a single Result
      // with no update count. Expect the a named Parameter.In bind to have been
      // inserted by the call.
      consumeOne(connection.createStatement(
        "BEGIN testMultiOutCallAdd(:parameter, :out, :newCount); END;")
        .bind("parameter",
          Parameters.in(R2dbcType.VARCHAR, "Named Parameter.In"))
        .bind("out", Parameters.out(R2dbcType.NUMERIC))
        .bind("newCount", Parameters.out(R2dbcType.NUMERIC))
        .execute(),
        result -> awaitOne(result.map(readable -> readable.get("out"))));
      awaitQuery(asList(
        asList(7, "Indexed Parameter.In"), asList(8, "Named Parameter.In")),
        readable -> asList(readable.get(0, Integer.class), readable.get(1)),
        connection.createStatement(
          "SELECT * FROM testMultiOutCall ORDER BY value"));
    }
    finally {
      tryAwaitExecution(connection.createStatement("DROP TABLE testMultiOutCall"));
      tryAwaitExecution(connection.createStatement(
        "DROP PROCEDURE testMultiOutCallAdd"));
      tryAwaitNone(connection.close());
    }
  }

  /**
   * Verify {@link OracleStatementImpl#execute()} when calling a procedure
   * having no out binds and returning implicit results.
   */
  @Test
  public void testNoOutImplicitResult() {
    Connection connection = awaitOne(sharedConnection());
    try {
      awaitExecution(connection.createStatement(
        "CREATE TABLE testNoOutImplicitResult (count NUMBER)"));

      // Load [0,100] into the table
      Statement insert = connection.createStatement(
        "INSERT INTO testNoOutImplicitResult VALUES (?)");
      IntStream.range(0, 100)
        .forEach(i -> insert.bind(0, i).add());
      insert.bind(0, 100);
      awaitOne(101L, Flux.from(insert.execute())
        .flatMap(Result::getRowsUpdated)
        .reduce(0L, (total, updateCount) -> total + updateCount));

      // Create a procedure that returns a cursor
      awaitExecution(connection.createStatement(
        "CREATE OR REPLACE PROCEDURE countDown (" +
          " countFrom IN NUMBER DEFAULT 100)" +
          " IS" +
          " countDownCursor SYS_REFCURSOR;" +
          " BEGIN" +
          " OPEN countDownCursor FOR " +
          "   SELECT count FROM testNoOutImplicitResult" +
          "   WHERE count <= countFrom" +
          "   ORDER BY count DESC;" +
          " DBMS_SQL.RETURN_RESULT(countDownCursor);" +
          " END;"));

      // Execute without setting the countFrom parameter, and expect one
      // Result with rows counting down from the default countFrom value, 100
      awaitQuery(Stream.iterate(
        100, previous -> previous >= 0, previous -> previous - 1)
          .collect(Collectors.toList()),
        row -> row.get(0, Integer.class),
        connection.createStatement("BEGIN countDown; END;"));

      // Execute with with an in bind parameter, and expect one
      // Result with rows counting down from the parameter value
      awaitQuery(Stream.iterate(
        10, previous -> previous >= 0, previous -> previous - 1)
          .collect(Collectors.toList()),
        row -> row.get(0, Integer.class),
        connection.createStatement("BEGIN countDown(?); END;")
          .bind(0, 10));

      // Create a procedure that returns multiple cursors
      awaitExecution(connection.createStatement(
        "CREATE OR REPLACE PROCEDURE countDown (" +
          " countFrom IN NUMBER DEFAULT 50)" +
          " IS" +
          " countDownCursor SYS_REFCURSOR;" +
          " countUpCursor SYS_REFCURSOR;" +
          " BEGIN" +

          " OPEN countDownCursor FOR " +
          "   SELECT count FROM testNoOutImplicitResult" +
          "   WHERE count <= countFrom" +
          "   ORDER BY count DESC;" +
          " DBMS_SQL.RETURN_RESULT(countDownCursor);" +

          " OPEN countUpCursor FOR " +
          "   SELECT count FROM testNoOutImplicitResult" +
          "   WHERE count >= countFrom" +
          "   ORDER BY count;" +
          " DBMS_SQL.RETURN_RESULT(countUpCursor);" +

          " END;"));


      awaitMany(asList(
        // countDownCursor
        Stream.iterate(
          50, previous -> previous >= 0, previous -> previous - 1)
          .collect(Collectors.toList()),
        // countUpCursor
        Stream.iterate(
          50, previous -> previous <= 100, previous -> previous + 1)
          .collect(Collectors.toList())),
        // Map rows of two Result.map(..) publishers into two Lists
        Flux.from(connection.createStatement("BEGIN countDown; END;")
          .execute())
          .concatMap(result ->
            Flux.from(result.map(row ->
              row.get(0, Integer.class)))
              .collectList()));

      // Expect Implicit Results to have no update counts
      AtomicLong count = new AtomicLong(-9);
      awaitMany(asList(-9L, -10L),
        Flux.from(connection.createStatement("BEGIN countDown; END;")
          .execute())
          .concatMap(result ->
            Flux.from(result.getRowsUpdated())
              .defaultIfEmpty(count.getAndDecrement())));

    }
    finally {
      tryAwaitExecution(connection.createStatement("DROP PROCEDURE countDown"));
      tryAwaitExecution(connection.createStatement(
        "DROP TABLE testNoOutImplicitResult"));
      tryAwaitNone(connection.close());
    }
  }

  /**
   * Verify {@link OracleStatementImpl#execute()} when calling a procedure
   * having out binds and returning implicit results.
   */
  @Test
  public void testOutAndImplicitResult() {
    Connection connection = awaitOne(sharedConnection());
    try {
      awaitExecution(connection.createStatement(
        "CREATE TABLE testOutAndImplicitResult (count NUMBER)"));

      // Load [0,100] into the table
      Statement insert = connection.createStatement(
        "INSERT INTO testOutAndImplicitResult VALUES (?)");
      IntStream.range(0, 100)
        .forEach(i -> insert.bind(0, i).add());
      insert.bind(0, 100);
      awaitOne(101L, Flux.from(insert.execute())
        .flatMap(Result::getRowsUpdated)
        .reduce(0L, (total, updateCount) -> total + updateCount));

      // Create a procedure that returns a cursor
      awaitExecution(connection.createStatement(
        "CREATE OR REPLACE PROCEDURE countDown (" +
          " outValue OUT VARCHAR2)" +
          " IS" +
          " countDownCursor SYS_REFCURSOR;" +
          " BEGIN" +
          " outValue := 'test';" +
          " OPEN countDownCursor FOR " +
          "   SELECT count FROM testOutAndImplicitResult" +
          "   WHERE count <= 100" +
          "   ORDER BY count DESC;" +
          " DBMS_SQL.RETURN_RESULT(countDownCursor);" +
          " END;"));

      // Expect one Result with rows counting down from 100, then one Result
      // with the out bind value
      awaitMany(asList(
        Stream.iterate(
          100, previous -> previous >= 0, previous -> previous - 1)
          .map(String::valueOf)
          .collect(Collectors.toList()),
        asList("test")),
        Flux.from(connection.createStatement("BEGIN countDown(:outValue); END;")
          .bind("outValue", Parameters.out(R2dbcType.VARCHAR))
          .execute())
          .concatMap(result ->
            Flux.from(result.map(row ->
              row.get(0, String.class)))
              .collectList()));

      // Create a procedure that returns multiple cursors
      awaitExecution(connection.createStatement(
        "CREATE OR REPLACE PROCEDURE countDown (" +
          " outValue OUT VARCHAR2)" +
          " IS" +
          " countDownCursor SYS_REFCURSOR;" +
          " countUpCursor SYS_REFCURSOR;" +
          " BEGIN" +

          " outValue := 'test';" +

          " OPEN countDownCursor FOR " +
          "   SELECT count FROM testOutAndImplicitResult" +
          "   WHERE count <= 50" +
          "   ORDER BY count DESC;" +
          " DBMS_SQL.RETURN_RESULT(countDownCursor);" +

          " OPEN countUpCursor FOR " +
          "   SELECT count FROM testOutAndImplicitResult" +
          "   WHERE count >= 50" +
          "   ORDER BY count;" +
          " DBMS_SQL.RETURN_RESULT(countUpCursor);" +

          " END;"));


      awaitMany(asList(
        // countDownCursor
        Stream.iterate(
          50, previous -> previous >= 0, previous -> previous - 1)
          .map(String::valueOf)
          .collect(Collectors.toList()),
        // countUpCursor
        Stream.iterate(
          50, previous -> previous <= 100, previous -> previous + 1)
          .map(String::valueOf)
          .collect(Collectors.toList()),
        asList("test")),
        // Map rows of two Result.map(..) publishers into two Lists
        Flux.from(connection.createStatement("BEGIN countDown(:outValue); END;")
          .bind("outValue", Parameters.out(R2dbcType.VARCHAR))
          .execute())
          .concatMap(result ->
            Flux.from(result.map(row ->
              row.get(0, String.class)))
              .collectList()));

      // Expect Implicit Results to have no update counts
      AtomicLong count = new AtomicLong(-8);
      awaitMany(asList(-8L, -9L, -10L),
        Flux.from(connection.createStatement("BEGIN countDown(?); END;")
          .bind(0, Parameters.out(R2dbcType.VARCHAR))
          .execute())
          .concatMap(result ->
            Flux.from(result.getRowsUpdated())
              .defaultIfEmpty(count.getAndDecrement())));

    }
    finally {
      tryAwaitExecution(connection.createStatement("DROP PROCEDURE countDown"));
      tryAwaitExecution(connection.createStatement(
        "DROP TABLE testOutAndImplicitResult"));
      tryAwaitNone(connection.close());
    }
  }

  /**
   * Verifies that {@link OracleStatementImpl#execute()} emits a {@link Result}
   * with a {@link OracleR2dbcWarning} segment when the execution results in a
   * warning.
   */
  @Test
  public void testWarningMessage() {
    Connection connection =
      Mono.from(sharedConnection()).block(connectTimeout());
    try {

      // Create a procedure using invalid syntax and expect the Result to
      // have an OracleR2dbcWarning with an R2dbcException having a SQLWarning
      // as it's initial cause. Expect the Result to have an update count of
      // zero as well, indicating that the statement completed after the
      // warning.
      AtomicInteger segmentCount = new AtomicInteger(0);
      R2dbcException r2dbcException =
        awaitOne(Flux.from(connection.createStatement(
          "CREATE OR REPLACE PROCEDURE testWarningMessage" +
            " IS BEGIN;")
          .execute())
          .concatMap(result ->
            result.flatMap(segment -> {
              int index = segmentCount.getAndIncrement();
              if (index == 0) {
                // Expect the first segment to be an update count
                assertTrue(segment instanceof UpdateCount,
                  "Unexpected Segment: " + segment);
                assertEquals(0, ((UpdateCount)segment).value());
                return Mono.empty();
              }
              else if (index == 1) {
                // Expect second segment to be a warning
                assertTrue(segment instanceof OracleR2dbcWarning,
                  "Unexpected Segment: " + segment);
                return Mono.just(((OracleR2dbcWarning)segment).exception());
              }
              else {
                fail("Unexpected Segment: " + segment);
                return Mono.error(new AssertionError("Should not reach here"));
              }
            })));

      // Expect ORA-17110 for an execution that completed with a warning
      assertEquals(17110, r2dbcException.getErrorCode());
      Throwable cause = r2dbcException.getCause();
      assertTrue(cause instanceof SQLWarning, "Unexpected cause: " + cause);
      assertEquals(17110, ((SQLWarning)cause).getErrorCode());
      assertNull(cause.getCause());
    }
    finally {
      tryAwaitNone(connection.close());
    }
  }

  /**
   * Verifies that concurrent statement execution on a single
   * connection does not cause threads to block when there are many threads
   * available.
   */
  @Test
  public void testConcurrentExecuteManyThreads() throws InterruptedException {
    ExecutorService executorService = Executors.newFixedThreadPool(4);
    try {
      Connection connection = awaitOne(connect(executorService));
      try {
        verifyConcurrentExecute(connection);
      }
      finally {
        tryAwaitNone(connection.close());
      }
    }
    finally {
      executorService.shutdown();
      executorService.awaitTermination(
        sqlTimeout().toSeconds(), TimeUnit.SECONDS);
    }
  }

  /**
   * Verifies that concurrent statement execution on a single
   * connection does not cause threads to block when there is just one thread
   * available.
   */
  @Test
  public void testConcurrentExecuteSingleThread() throws InterruptedException {
    ExecutorService executorService = Executors.newSingleThreadExecutor();
    try {
      Connection connection = awaitOne(connect(executorService));
      try {
        verifyConcurrentExecute(connection);
      }
      finally {
        tryAwaitNone(connection.close());
      }
    }
    finally {
      executorService.shutdown();
      executorService.awaitTermination(
        sqlTimeout().toSeconds(), TimeUnit.SECONDS);
    }
  }

  /**
   * Verifies that concurrent statement execution and row fetching on a single
   * connection does not cause threads to block when there is just one thread
   * available.
   */
  @Test
  public void testConcurrentFetchSingleThread() throws InterruptedException {
    ExecutorService executorService = Executors.newSingleThreadExecutor();
    try {
      Connection connection = awaitOne(connect(executorService));
      try {
        verifyConcurrentFetch(connection);
      }
      finally {
        tryAwaitNone(connection.close());
      }
    }
    finally {
      executorService.shutdown();
      executorService.awaitTermination(
        sqlTimeout().toSeconds(), TimeUnit.SECONDS);
    }
  }

  /**
   * Verifies that concurrent statement execution and row fetching on a single
   * connection does not cause threads to block when there are many threads
   * available.
   */
  @Test
  public void testConcurrentFetchManyThreads() throws InterruptedException {
    ExecutorService executorService = Executors.newFixedThreadPool(4);
    try {
      Connection connection = awaitOne(connect(executorService));
      try {
        verifyConcurrentFetch(connection);
      }
      finally {
        tryAwaitNone(connection.close());
      }
    }
    finally {
      executorService.shutdown();
      executorService.awaitTermination(
        sqlTimeout().toSeconds(), TimeUnit.SECONDS);
    }
  }

  /**
   * Verifies behavior when commitTransaction() and close() Publishers are
   * subscribed to concurrently due to cancelling a Flux.usingWhen(...)
   * operator.
   */
  @Test
  public void testUsingWhenCancel() {
    Connection connection = awaitOne(sharedConnection());
    try {
      awaitExecution(connection.createStatement(
        "CREATE TABLE testUsingWhenCancel (value NUMBER)"));

      // Use more threads than what the FJP has available
      @SuppressWarnings({"unchecked","rawtypes"})
      Publisher<Boolean>[] publishers =
        new Publisher[ForkJoinPool.getCommonPoolParallelism() * 4];

      for (int i = 0; i < publishers.length; i++) {

        int value = i;

        // The hasElements operator below will cancel its subscription upon
        // receiving onNext. This triggers a subscription to the
        // commitTransaction() publisher, immediately followed by a subscription
        // to the close() publisher. Expect the driver to defer the subscription
        // to the close() publisher until the commitTransaction publisher has
        // completed. If not deferred, then the thread subscribing to the close
        // publisher will block, and this test will deadlock as the
        // commitTransaction publisher has no available thread to complete with.
        Mono<Boolean> mono = Flux.usingWhen(
          newConnection(),
          newConnection ->
            Flux.usingWhen(
              Mono.from(newConnection.beginTransaction())
                .thenReturn(newConnection),
              newConnection0 ->
                Flux.from(newConnection.createStatement(
                  "INSERT INTO testUsingWhenCancel VALUES (?)")
                  .bind(0, value)
                  .execute())
                  .flatMap(Result::getRowsUpdated),
              Connection::commitTransaction),
          Connection::close)
          .hasElements()
          .cache();

        mono.subscribe();
        publishers[i] = mono;
      }

      awaitMany(
        Stream.generate(() -> true)
          .limit(publishers.length)
          .collect(Collectors.toList()),
        Flux.merge(publishers));

    }
    finally {
      // Note that Flux.usingWhen doesn't actually wait for the
      // commitTransaction publisher to complete (because the downstream
      // subscriber has already cancelled the subscription, so it can't
      // receive the result anyway).
      // This means the transactions may not have ended by the time the
      // drop table command executes. Set a DDL wait timeout to avoid a
      // "Resource busy..." error from the database.
      tryAwaitExecution(connection.createStatement(
        "ALTER SESSION SET ddl_lock_timeout=15"));
      tryAwaitExecution(connection.createStatement(
        "DROP TABLE testUsingWhenCancel"));
      tryAwaitNone(connection.close());
    }
  }

  /**
   * Verifies that {@link R2dbcException#getSql()} returns the SQL command
   * that caused an exception.
   */
  @Test
  public void testGetSql() {
    Connection connection = awaitOne(sharedConnection());
    try {
      String badSql = "SELECT 0 FROM dooool";
      Result result = awaitOne(connection.createStatement(badSql).execute());
      R2dbcException r2dbcException = assertThrows(R2dbcException.class, () ->
        awaitOne(result.getRowsUpdated()));
      assertEquals(badSql, r2dbcException.getSql());
    }
    finally {
      tryAwaitNone(connection.close());
    }
  }

  /**
<<<<<<< HEAD
   * Verifies behavior for a PL/SQL call having {@code ARRAY} type IN bind
   */
  @Test
  public void testInArrayCall() {
    Connection connection = awaitOne(sharedConnection());
    try {
      awaitExecution(connection.createStatement(
        "CREATE TYPE TEST_IN_ARRAY AS ARRAY(8) OF NUMBER"));
      awaitExecution(connection.createStatement(
        "CREATE TABLE testInArrayCall(id NUMBER, value TEST_IN_ARRAY)"));
      awaitExecution(connection.createStatement(
        "CREATE OR REPLACE PROCEDURE testInArrayProcedure (" +
          " id IN NUMBER," +
          " inArray IN TEST_IN_ARRAY)" +
          " IS" +
          " BEGIN" +
          " INSERT INTO testInArrayCall VALUES(id, inArray);" +
          " END;"));

      class TestRow {
        Long id;
        int[] value;
        TestRow(Long id, int[] value) {
          this.id = id;
          this.value = value;
        }
=======
   * Verifies that a SYS_REFCURSOR out parameter can be consumed as a
   * {@link Result} object.
   */
  @Test
  public void testRefCursorOut() {
    Connection connection = awaitOne(sharedConnection());
    try {
      List<TestRow> rows = createRows(100);

      // Create a table with some rows to query
      awaitExecution(connection.createStatement(
        "CREATE TABLE testRefCursorTable(id NUMBER, value VARCHAR(10))"));
      Statement insertStatement = connection.createStatement(
        "INSERT INTO testRefCursorTable VALUES (:id, :value)");
      awaitUpdate(
        rows.stream()
          .map(row -> 1)
          .collect(Collectors.toList()),
        bindRows(rows, insertStatement));

      // Create a procedure that returns a cursor over the rows
      awaitExecution(connection.createStatement(
        "CREATE OR REPLACE PROCEDURE testRefCursorProcedure(" +
          " countCursor OUT SYS_REFCURSOR)" +
          " IS" +
          " BEGIN" +
          " OPEN countCursor FOR " +
          "   SELECT id, value FROM testRefCursorTable" +
          "   ORDER BY id;" +
          " END;"));

      // Call the procedure with the cursor registered as an out parameter, and
      // expect it to map to a Result. Then consume the rows of the Result and
      // verify they have the expected values inserted above.
      awaitMany(
        rows,
        Flux.from(connection.createStatement(
              "BEGIN testRefCursorProcedure(:countCursor); END;")
            .bind("countCursor", Parameters.out(OracleR2dbcTypes.REF_CURSOR))
            .execute())
          .flatMap(result ->
            result.map(outParameters ->
              outParameters.get("countCursor")))
          .cast(Result.class)
          .flatMap(countCursor ->
            countCursor.map(row ->
              new TestRow(
                row.get("id", Integer.class),
                row.get("value", String.class)))));

      // Verify the procedure call again. This time using an explicit
      // Result.class argument to Row.get(...). Also, this time using
      // Result.flatMap to create the publisher within the segment mapping
      // function
      awaitMany(
        rows,
        Flux.from(connection.createStatement(
            "BEGIN testRefCursorProcedure(:countCursor); END;")
          .bind("countCursor", Parameters.out(OracleR2dbcTypes.REF_CURSOR))
          .execute())
          .flatMap(result ->
            result.flatMap(segment ->
              ((Result.OutSegment)segment).outParameters()
                  .get(0, Result.class)
                  .map(row ->
                    new TestRow(
                      row.get("id", Integer.class),
                      row.get("value", String.class))))));
    }
    catch (Exception exception) {
      showErrors(connection);
      throw exception;
    }
    finally {
      tryAwaitExecution(connection.createStatement(
        "DROP PROCEDURE testRefCursorProcedure"));
      tryAwaitExecution(connection.createStatement(
        "DROP TABLE testRefCursorTable"));
      tryAwaitNone(connection.close());
    }
  }

  /**
   * Verifies that SYS_REFCURSOR out parameters can be consumed as
   * {@link Result} objects.
   */
  @Test
  public void testMultipleRefCursorOut() {
    Connection connection = awaitOne(sharedConnection());
    try {
      List<TestRow> rows = createRows(100);

      // Create a table with some rows to query
      awaitExecution(connection.createStatement(
        "CREATE TABLE testMultiRefCursorTable(id NUMBER, value VARCHAR(10))"));
      Statement insertStatement = connection.createStatement(
        "INSERT INTO testMultiRefCursorTable VALUES (:id, :value)");
      awaitUpdate(
        rows.stream()
          .map(row -> 1)
          .collect(Collectors.toList()),
        bindRows(rows, insertStatement));

      // Create a procedure that returns a multiple cursors over the rows
      awaitExecution(connection.createStatement(
        "CREATE OR REPLACE PROCEDURE testMultiRefCursorProcedure(" +
          " countCursor0 OUT SYS_REFCURSOR," +
          " countCursor1 OUT SYS_REFCURSOR)" +
          " IS" +
          " BEGIN" +
          " OPEN countCursor0 FOR " +
          "   SELECT id, value FROM testMultiRefCursorTable" +
          "   ORDER BY id;" +
          " OPEN countCursor1 FOR " +
          "   SELECT id, value FROM testMultiRefCursorTable" +
          "   ORDER BY id DESC;" +
          " END;"));

      // Call the procedure with the cursors registered as out parameters, and
      // expect them to map to Results. Then consume the rows of each Result and
      // verify they have the expected values inserted above.
      List<TestRow> expectedRows = new ArrayList<>(rows);
      Collections.reverse(rows);
      expectedRows.addAll(rows);
      awaitMany(
        expectedRows,
        Flux.from(connection.createStatement(
              "BEGIN testMultiRefCursorProcedure(:countCursor0, :countCursor1); END;")
            .bind("countCursor0", Parameters.out(OracleR2dbcTypes.REF_CURSOR))
            .bind("countCursor1", Parameters.out(OracleR2dbcTypes.REF_CURSOR))
            .execute())
          .flatMap(result ->
            result.map(outParameters ->
              List.of(
                (Result)outParameters.get("countCursor0"),
                (Result)outParameters.get("countCursor1"))))
          .flatMap(results ->
            Flux.concat(
              results.get(0).map(row ->
                new TestRow(
                  row.get("id", Integer.class),
                  row.get("value", String.class))),
              results.get(1).map(row ->
                new TestRow(
                  row.get("id", Integer.class),
                  row.get("value", String.class))))));

      // Run the same verification, this time with Result.class argument to
      // Row.get(...), and mapping the REF CURSOR Results into a Publisher
      // within the row mapping function
      awaitMany(
        expectedRows,
        Flux.from(connection.createStatement(
              "BEGIN testMultiRefCursorProcedure(:countCursor0, :countCursor1); END;")
            .bind("countCursor0", Parameters.out(OracleR2dbcTypes.REF_CURSOR))
            .bind("countCursor1", Parameters.out(OracleR2dbcTypes.REF_CURSOR))
            .execute())
          .flatMap(result ->
            result.map(outParameters ->
              Flux.concat(
                outParameters.get("countCursor0", Result.class).map(row ->
                  new TestRow(
                    row.get(0, Integer.class),
                    row.get(1, String.class))),
                outParameters.get("countCursor1", Result.class).map(row ->
                  new TestRow(
                    row.get(0, Integer.class),
                    row.get(1, String.class))))))
          .flatMap(Function.identity()));
    }
    catch (Exception exception) {
      showErrors(connection);
      throw exception;
    }
    finally {
      tryAwaitExecution(connection.createStatement(
        "DROP PROCEDURE testMultiRefCursorProcedure"));
      tryAwaitExecution(connection.createStatement(
        "DROP TABLE testMultiRefCursorTable"));
      tryAwaitNone(connection.close());
    }
  }

  // TODO: Repalce with Parameters.inOut when that's available
  private static final class InOutParameter
    implements Parameter, Parameter.In, Parameter.Out {
    final Type type;
    final Object value;
>>>>>>> 4b68ec7e

        @Override
        public boolean equals(Object other) {
          return other instanceof TestRow
            && Objects.equals(((TestRow) other).id, id)
            && Objects.deepEquals(((TestRow)other).value, value);
        }

        @Override
        public String toString() {
          return id + ", " + Arrays.toString(value);
        }
      }

      TestRow row0 = new TestRow(0L, new int[]{1, 2, 3});
      OracleR2dbcTypes.ArrayType arrayType =
        OracleR2dbcTypes.arrayType("TEST_IN_ARRAY");
      Statement callStatement = connection.createStatement(
        "BEGIN testInArrayProcedure(:id, :value); END;");
      awaitExecution(
        callStatement
          .bind("id", row0.id)
          .bind("value", Parameters.in(arrayType, row0.value)));

      awaitQuery(
        List.of(row0),
        row ->
          new TestRow(
            row.get("id", Long.class),
            row.get("value", int[].class)),
        connection.createStatement(
          "SELECT id, value FROM testInArrayCall ORDER BY id"));

      TestRow row1 = new TestRow(1L, new int[]{4, 5, 6});
      awaitExecution(
        callStatement
          .bind("id", row1.id)
          .bind("value", Parameters.in(arrayType, row1.value)));

      awaitQuery(
        List.of(row0, row1),
        row ->
          new TestRow(
            row.get("id", Long.class),
            row.get("value", int[].class)),
        connection.createStatement(
          "SELECT id, value FROM testInArrayCall ORDER BY id"));
    }
    finally {
      tryAwaitExecution(connection.createStatement(
        "DROP TABLE testInArrayCall"));
      tryAwaitExecution(connection.createStatement(
        "DROP PROCEDURE testInArrayProcedure"));
      tryAwaitExecution(connection.createStatement(
        "DROP TYPE TEST_IN_ARRAY"));
      tryAwaitNone(connection.close());
    }
  }

  /**
   * Verifies behavior for a PL/SQL call having {@code ARRAY} type OUT bind
   */
  @Test
  public void testOutArrayCall() {
    Connection connection = awaitOne(sharedConnection());
    try {
      awaitExecution(connection.createStatement(
        "CREATE TYPE TEST_OUT_ARRAY AS ARRAY(8) OF NUMBER"));
      awaitExecution(connection.createStatement(
        "CREATE TABLE testOutArrayCall(id NUMBER, value TEST_OUT_ARRAY)"));
      awaitExecution(connection.createStatement(
        "CREATE OR REPLACE PROCEDURE testOutArrayProcedure (" +
          "   inId IN NUMBER," +
          "   outArray OUT TEST_OUT_ARRAY)" +
          " IS" +
          " BEGIN" +
          "   SELECT value INTO outArray" +
          "     FROM testOutArrayCall" +
          "     WHERE id = inId;" +
          " EXCEPTION" +
          "   WHEN NO_DATA_FOUND THEN" +
          "     outArray := NULL;" +
          " END;"));

      class TestRow {
        Long id;
        Integer[] value;
        TestRow(Long id, Integer[] value) {
          this.id = id;
          this.value = value;
        }

        @Override
        public boolean equals(Object other) {
          return other instanceof TestRow
            && Objects.equals(((TestRow) other).id, id)
            && Objects.deepEquals(((TestRow)other).value, value);
        }

        @Override
        public String toString() {
          return id + ", " + Arrays.toString(value);
        }
      }

      OracleR2dbcTypes.ArrayType arrayType =
        OracleR2dbcTypes.arrayType("TEST_OUT_ARRAY");
      Statement callStatement = connection.createStatement(
        "BEGIN testOutArrayProcedure(:id, :value); END;");

      // Expect a NULL out parameter before any rows have been inserted
      awaitQuery(
        List.of(Optional.empty()),
        outParameters -> {
          assertNull(outParameters.get("value"));
          assertNull(outParameters.get("value", int[].class));
          assertNull(outParameters.get("value", Integer[].class));
          return Optional.empty();
        },
        callStatement
          .bind("id", -1)
          .bind("value", Parameters.out(arrayType)));

      // Insert a row and expect an out parameter with the value
      TestRow row0 = new TestRow(0L, new Integer[]{1, 2, 3});
      awaitUpdate(1, connection.createStatement(
          "INSERT INTO testOutArrayCall VALUES (:id, :value)")
        .bind("id", row0.id)
        .bind("value", Parameters.in(arrayType, row0.value)));
      awaitQuery(
        List.of(row0),
        outParameters ->
          new TestRow(row0.id, outParameters.get("value", Integer[].class)),
        callStatement
          .bind("id", row0.id)
          .bind("value", Parameters.out(arrayType)));

      // Insert another row and expect an out parameter with the value
      TestRow row1 = new TestRow(1L, new Integer[]{4, 5, 6});
      awaitUpdate(1, connection.createStatement(
          "INSERT INTO testOutArrayCall VALUES (:id, :value)")
        .bind("id", row1.id)
        .bind("value", Parameters.in(arrayType, row1.value)));
      awaitQuery(
        List.of(row1),
        outParameters ->
          new TestRow(row1.id, outParameters.get("value", Integer[].class)),
        callStatement
          .bind("id", row1.id)
          .bind("value", Parameters.out(arrayType)));
    }
    finally {
      tryAwaitExecution(connection.createStatement(
        "DROP TABLE testOutArrayCall"));
      tryAwaitExecution(connection.createStatement(
        "DROP PROCEDURE testOutArrayProcedure"));
      tryAwaitExecution(connection.createStatement(
        "DROP TYPE TEST_OUT_ARRAY"));
      tryAwaitNone(connection.close());
    }
  }

  /**
   * Verifies behavior for a PL/SQL call having {@code ARRAY} type OUT bind
   */
  @Test
  public void testInOutArrayCall() {
    Connection connection = awaitOne(sharedConnection());
    try {
      awaitExecution(connection.createStatement(
        "CREATE TYPE TEST_IN_OUT_ARRAY AS ARRAY(8) OF NUMBER"));
      awaitExecution(connection.createStatement(
        "CREATE TABLE testInOutArrayCall(id NUMBER, value TEST_IN_OUT_ARRAY)"));
      awaitExecution(connection.createStatement(
        "CREATE OR REPLACE PROCEDURE testInOutArrayProcedure (" +
          "   inId IN NUMBER," +
          "   inOutArray IN OUT TEST_IN_OUT_ARRAY)" +
          " IS" +
          " newValue TEST_IN_OUT_ARRAY;" +
          " BEGIN" +
          "" +
          " newValue := TEST_IN_OUT_ARRAY();" +
          " newValue.extend(inOutArray.count);" +
          " FOR i IN 1 .. inOutArray.count LOOP" +
          "   newValue(i) := inOutArray(i);" +
          " END LOOP;" +
          "" +
          " BEGIN" +
          "   SELECT value INTO inOutArray" +
          "     FROM testInOutArrayCall" +
          "     WHERE id = inId;" +
          "   DELETE FROM testInOutArrayCall WHERE id = inId;" +
          "   EXCEPTION" +
          "     WHEN NO_DATA_FOUND THEN" +
          "       inOutArray := NULL;" +
          " END;" +
          "" +
          " INSERT INTO testInOutArrayCall VALUES (inId, newValue);" +
          "" +
          " END;"));

      class TestRow {
        Long id;
        Integer[] value;
        TestRow(Long id, Integer[] value) {
          this.id = id;
          this.value = value;
        }

        @Override
        public boolean equals(Object other) {
          return other instanceof TestRow
            && Objects.equals(((TestRow) other).id, id)
            && Objects.deepEquals(((TestRow)other).value, value);
        }

        @Override
        public String toString() {
          return id + ", " + Arrays.toString(value);
        }
      }

      OracleR2dbcTypes.ArrayType arrayType =
        OracleR2dbcTypes.arrayType("TEST_IN_OUT_ARRAY");
      Statement callStatement = connection.createStatement(
        "BEGIN testInOutArrayProcedure(:id, :value); END;");

      // Expect a NULL out parameter the first time a row is inserted
      TestRow row = new TestRow(0L, new Integer[]{1, 2, 3});
      awaitQuery(
        List.of(Optional.empty()),
        outParameters -> {
          assertNull(outParameters.get("value"));
          assertNull(outParameters.get("value", int[].class));
          assertNull(outParameters.get("value", Integer[].class));
          return Optional.empty();
        },
        callStatement
          .bind("id", row.id)
          .bind("value", Parameters.inOut(arrayType, row.value)));

      // Update the row and expect an out parameter with the previous value
      TestRow row1 = new TestRow(row.id, new Integer[]{4, 5, 6});
      awaitQuery(
        List.of(row),
        outParameters ->
          new TestRow(
            row.id,
            outParameters.get("value", Integer[].class)),
        callStatement
          .bind("id", row.id)
          .bind("value", Parameters.inOut(arrayType, row1.value)));

      // Update the row again and expect an out parameter with the previous
      // value
      TestRow row2 = new TestRow(row.id, new Integer[]{7, 8, 9});
      awaitQuery(
        List.of(row1),
        outParameters ->
          new TestRow(
            row.id,
            outParameters.get("value", Integer[].class)),
        callStatement
          .bind("id", row.id)
          .bind("value", Parameters.inOut(arrayType, row2.value)));
    }
    finally {
      tryAwaitExecution(connection.createStatement(
        "DROP TABLE testInOutArrayCall"));
      tryAwaitExecution(connection.createStatement(
        "DROP PROCEDURE testInOutArrayProcedure"));
      tryAwaitExecution(connection.createStatement(
        "DROP TYPE TEST_IN_OUT_ARRAY"));
      tryAwaitNone(connection.close());
    }
  }

  /**
   * Connect to the database configured by {@link DatabaseConfig}, with a
   * the connection configured to use a given {@code executor} for async
   * callbacks.
   * @param executor Executor for async callbacks
   * @return Connection that uses the {@code executor}
   */
  private static Publisher<? extends Connection> connect(Executor executor) {
    return ConnectionFactories.get(connectionFactoryOptions()
      .mutate()
      .option(OracleR2dbcOptions.EXECUTOR, executor)
      .build())
      .create();
  }

  /**
   * Verifies concurrent statement execution the given {@code connection}
   * @param connection Connection to verify
   */
  private void verifyConcurrentExecute(Connection connection) {

    // Create many statements and execute them in parallel.
    @SuppressWarnings({"unchecked","rawtypes"})
    Publisher<Integer>[] publishers =
      new Publisher[Runtime.getRuntime().availableProcessors() * 4];

    for (int i = 0; i < publishers.length; i++) {
      Flux<Integer> flux = Flux.from(connection.createStatement(
            "SELECT " + i + " FROM sys.dual")
          .execute())
        .flatMap(result ->
          result.map(row -> row.get(0, Integer.class)))
        .cache();

      flux.subscribe();
      publishers[i] = flux;
    }

    awaitMany(
      IntStream.range(0, publishers.length)
        .boxed()
        .collect(Collectors.toList()),
      Flux.concat(publishers));
  }

  /**
   * Verifies concurrent row fetching with the given {@code connection}
   * @param connection Connection to verify
   */
  private void verifyConcurrentFetch(Connection connection) {
    try {
      awaitExecution(connection.createStatement(
        "CREATE TABLE testConcurrentFetch (value NUMBER)"));

      // Create many statements and execute them in parallel.
      @SuppressWarnings({"unchecked","rawtypes"})
      Publisher<Long>[] publishers =
        new Publisher[Runtime.getRuntime().availableProcessors() * 4];

      for (int i = 0; i < publishers.length; i++) {

        Statement statement = connection.createStatement(
          "INSERT INTO testConcurrentFetch VALUES (?)");

        // Each publisher batch inserts a range of 10 values
        int start = i * 10;
        statement.bind(0, start);
        IntStream.range(start + 1, start + 10)
          .forEach(value -> {
            statement.add().bind(0, value);
          });

        Mono<Long> mono = Flux.from(statement.execute())
          .flatMap(Result::getRowsUpdated)
          .collect(Collectors.summingLong(Long::longValue))
          .cache();

        // Execute in parallel, and retain the result for verification later
        mono.subscribe();
        publishers[i] = mono;
      }

      // Expect each publisher to emit an update count of 100
      awaitMany(
        Stream.generate(() -> 10L)
          .limit(publishers.length)
          .collect(Collectors.toList()),
        Flux.merge(publishers));

      // Create publishers that fetch rows in parallel
      @SuppressWarnings({"unchecked","rawtypes"})
      Publisher<List<Integer>>[] fetchPublishers =
        new Publisher[publishers.length];

      for (int i = 0; i < fetchPublishers.length; i++) {
        Mono<List<Integer>> mono = Flux.from(connection.createStatement(
              "SELECT value FROM testConcurrentFetch ORDER BY value")
            .execute())
          .flatMap(result ->
            result.map(row -> row.get(0, Integer.class)))
          .sort()
          .collect(Collectors.toList())
          .cache();

        // Execute in parallel, and retain the result for verification later
        mono.subscribe();
        fetchPublishers[i] = mono;
      }

      // Expect each fetch publisher to get the same result
      List<Integer> expected = IntStream.range(0, publishers.length * 10)
        .boxed()
        .collect(Collectors.toList());

      for (Publisher<List<Integer>> publisher : fetchPublishers)
        awaitOne(expected, publisher);
    }
    finally {
      tryAwaitExecution(connection.createStatement(
        "DROP TABLE testConcurrentFetch"));
    }
  }

  /**
   * Creates list of a specified length of test table rows
   */
  private static List<TestRow> createRows(int length) {
    return IntStream.range(0, 100)
      .mapToObj(id -> new TestRow(id, String.valueOf(id)))
      .collect(Collectors.toList());
  }

  /** Binds a list of rows to a batch statement */
  private Statement bindRows(List<TestRow> rows, Statement statement) {
    rows.stream()
      .limit(rows.size() - 1)
      .forEach(row ->
        statement
          .bind("id", row.id)
          .bind("value", row.value)
          .add());

    statement
      .bind("id", rows.get(rows.size() - 1).id)
      .bind("value", rows.get(rows.size() - 1).value);

    return statement;
  }

  /**
   * A row of a test table.
   */
  private static class TestRow {
    final int id;
    final String value;

    TestRow(int id, String value) {
      this.id = id;
      this.value = value;
    }

    @Override
    public boolean equals(Object other) {
      return other instanceof TestRow
        && id == ((TestRow)other).id
        && Objects.equals(value, ((TestRow)other).value);
    }

    @Override
    public String toString() {
      return "[id=" + id + ", value=" + value + "]";
    }
  }
}<|MERGE_RESOLUTION|>--- conflicted
+++ resolved
@@ -23,8 +23,6 @@
 
 import io.r2dbc.spi.Connection;
 import io.r2dbc.spi.ConnectionFactories;
-import io.r2dbc.spi.ConnectionFactoryOptions;
-import io.r2dbc.spi.Parameter;
 import io.r2dbc.spi.Parameters;
 import io.r2dbc.spi.R2dbcException;
 import io.r2dbc.spi.R2dbcNonTransientException;
@@ -32,7 +30,6 @@
 import io.r2dbc.spi.Result;
 import io.r2dbc.spi.Result.UpdateCount;
 import io.r2dbc.spi.Statement;
-import io.r2dbc.spi.Type;
 import oracle.r2dbc.OracleR2dbcOptions;
 import oracle.r2dbc.OracleR2dbcTypes;
 import oracle.r2dbc.OracleR2dbcWarning;
@@ -45,20 +42,13 @@
 
 import java.sql.RowId;
 import java.sql.SQLWarning;
-<<<<<<< HEAD
+import java.util.ArrayList;
 import java.util.Arrays;
-=======
-import java.util.ArrayList;
-import java.util.Collection;
->>>>>>> 4b68ec7e
 import java.util.Collections;
 import java.util.List;
 import java.util.NoSuchElementException;
 import java.util.Objects;
-<<<<<<< HEAD
 import java.util.Optional;
-=======
->>>>>>> 4b68ec7e
 import java.util.concurrent.Executor;
 import java.util.concurrent.ExecutorService;
 import java.util.concurrent.Executors;
@@ -71,19 +61,13 @@
 import java.util.stream.IntStream;
 import java.util.stream.Stream;
 
-import static java.lang.String.format;
 import static java.util.Arrays.asList;
 import static oracle.r2dbc.test.DatabaseConfig.connectTimeout;
 import static oracle.r2dbc.test.DatabaseConfig.connectionFactoryOptions;
-import static oracle.r2dbc.test.DatabaseConfig.host;
 import static oracle.r2dbc.test.DatabaseConfig.newConnection;
-import static oracle.r2dbc.test.DatabaseConfig.password;
-import static oracle.r2dbc.test.DatabaseConfig.port;
-import static oracle.r2dbc.test.DatabaseConfig.serviceName;
 import static oracle.r2dbc.test.DatabaseConfig.sharedConnection;
 import static oracle.r2dbc.test.DatabaseConfig.showErrors;
 import static oracle.r2dbc.test.DatabaseConfig.sqlTimeout;
-import static oracle.r2dbc.test.DatabaseConfig.user;
 import static oracle.r2dbc.util.Awaits.awaitError;
 import static oracle.r2dbc.util.Awaits.awaitExecution;
 import static oracle.r2dbc.util.Awaits.awaitMany;
@@ -2255,34 +2239,6 @@
   }
 
   /**
-<<<<<<< HEAD
-   * Verifies behavior for a PL/SQL call having {@code ARRAY} type IN bind
-   */
-  @Test
-  public void testInArrayCall() {
-    Connection connection = awaitOne(sharedConnection());
-    try {
-      awaitExecution(connection.createStatement(
-        "CREATE TYPE TEST_IN_ARRAY AS ARRAY(8) OF NUMBER"));
-      awaitExecution(connection.createStatement(
-        "CREATE TABLE testInArrayCall(id NUMBER, value TEST_IN_ARRAY)"));
-      awaitExecution(connection.createStatement(
-        "CREATE OR REPLACE PROCEDURE testInArrayProcedure (" +
-          " id IN NUMBER," +
-          " inArray IN TEST_IN_ARRAY)" +
-          " IS" +
-          " BEGIN" +
-          " INSERT INTO testInArrayCall VALUES(id, inArray);" +
-          " END;"));
-
-      class TestRow {
-        Long id;
-        int[] value;
-        TestRow(Long id, int[] value) {
-          this.id = id;
-          this.value = value;
-        }
-=======
    * Verifies that a SYS_REFCURSOR out parameter can be consumed as a
    * {@link Result} object.
    */
@@ -2466,13 +2422,33 @@
     }
   }
 
-  // TODO: Repalce with Parameters.inOut when that's available
-  private static final class InOutParameter
-    implements Parameter, Parameter.In, Parameter.Out {
-    final Type type;
-    final Object value;
->>>>>>> 4b68ec7e
-
+  /**
+   * Verifies behavior for a PL/SQL call having {@code ARRAY} type IN bind
+   */
+  @Test
+  public void testInArrayCall() {
+    Connection connection = awaitOne(sharedConnection());
+    try {
+      awaitExecution(connection.createStatement(
+        "CREATE TYPE TEST_IN_ARRAY AS ARRAY(8) OF NUMBER"));
+      awaitExecution(connection.createStatement(
+        "CREATE TABLE testInArrayCall(id NUMBER, value TEST_IN_ARRAY)"));
+      awaitExecution(connection.createStatement(
+        "CREATE OR REPLACE PROCEDURE testInArrayProcedure (" +
+          " id IN NUMBER," +
+          " inArray IN TEST_IN_ARRAY)" +
+          " IS" +
+          " BEGIN" +
+          " INSERT INTO testInArrayCall VALUES(id, inArray);" +
+          " END;"));
+
+      class TestRow {
+        Long id;
+        int[] value;
+        TestRow(Long id, int[] value) {
+          this.id = id;
+          this.value = value;
+        }
         @Override
         public boolean equals(Object other) {
           return other instanceof TestRow
