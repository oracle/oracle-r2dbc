--- conflicted
+++ resolved
@@ -1860,11 +1860,7 @@
               .collectList()));
 
       // Expect Implicit Results to have no update counts
-<<<<<<< HEAD
-      AtomicInteger count = new AtomicInteger(-9);
-=======
       AtomicLong count = new AtomicLong(-9);
->>>>>>> 0e842d2f
       awaitMany(asList(-9L, -10L),
         Flux.from(connection.createStatement("BEGIN countDown; END;")
           .execute())
@@ -1981,11 +1977,7 @@
               .collectList()));
 
       // Expect Implicit Results to have no update counts
-<<<<<<< HEAD
-      AtomicInteger count = new AtomicInteger(-8);
-=======
       AtomicLong count = new AtomicLong(-8);
->>>>>>> 0e842d2f
       awaitMany(asList(-8L, -9L, -10L),
         Flux.from(connection.createStatement("BEGIN countDown(?); END;")
           .bind(0, Parameters.out(R2dbcType.VARCHAR))
@@ -2309,10 +2301,7 @@
   private void verifyConcurrentExecute(Connection connection) {
 
     // Create many statements and execute them in parallel.
-<<<<<<< HEAD
-=======
     @SuppressWarnings({"unchecked","rawtypes"})
->>>>>>> 0e842d2f
     Publisher<Integer>[] publishers = new Publisher[8];
 
     for (int i = 0; i < publishers.length; i++) {
@@ -2344,12 +2333,8 @@
         "CREATE TABLE testConcurrentFetch (value NUMBER)"));
 
       // Create many statements and execute them in parallel.
-<<<<<<< HEAD
-      Publisher<Integer>[] publishers = new Publisher[8];
-=======
       @SuppressWarnings({"unchecked","rawtypes"})
       Publisher<Long>[] publishers = new Publisher[8];
->>>>>>> 0e842d2f
 
       for (int i = 0; i < publishers.length; i++) {
 
@@ -2364,15 +2349,9 @@
             statement.add().bind(0, value);
           });
 
-<<<<<<< HEAD
-        Mono<Integer> mono = Flux.from(statement.execute())
-          .flatMap(Result::getRowsUpdated)
-          .collect(Collectors.summingInt(Integer::intValue))
-=======
         Mono<Long> mono = Flux.from(statement.execute())
           .flatMap(Result::getRowsUpdated)
           .collect(Collectors.summingLong(Long::longValue))
->>>>>>> 0e842d2f
           .cache();
 
         // Execute in parallel, and retain the result for verification later
@@ -2388,10 +2367,7 @@
         Flux.merge(publishers));
 
       // Create publishers that fetch rows in parallel
-<<<<<<< HEAD
-=======
       @SuppressWarnings({"unchecked","rawtypes"})
->>>>>>> 0e842d2f
       Publisher<List<Integer>>[] fetchPublishers =
         new Publisher[publishers.length];
 
