/*
  Copyright (c) 2020, 2021, Oracle and/or its affiliates.

  This software is dual-licensed to you under the Universal Permissive License 
  (UPL) 1.0 as shown at https://oss.oracle.com/licenses/upl or Apache License
  2.0 as shown at http://www.apache.org/licenses/LICENSE-2.0. You may choose
  either license.

  Licensed under the Apache License, Version 2.0 (the "License");
  you may not use this file except in compliance with the License.
  You may obtain a copy of the License at

     https://www.apache.org/licenses/LICENSE-2.0

  Unless required by applicable law or agreed to in writing, software
  distributed under the License is distributed on an "AS IS" BASIS,
  WITHOUT WARRANTIES OR CONDITIONS OF ANY KIND, either express or implied.
  See the License for the specific language governing permissions and
  limitations under the License.
*/

package oracle.r2dbc.impl;

import io.r2dbc.spi.Connection;
import io.r2dbc.spi.ConnectionFactories;
import io.r2dbc.spi.OutParameters;
import io.r2dbc.spi.Parameters;
import io.r2dbc.spi.R2dbcException;
import io.r2dbc.spi.R2dbcNonTransientException;
import io.r2dbc.spi.R2dbcType;
import io.r2dbc.spi.Result;
import io.r2dbc.spi.Result.Message;
import io.r2dbc.spi.Result.UpdateCount;
import io.r2dbc.spi.Statement;
import oracle.r2dbc.OracleR2dbcObject;
import oracle.r2dbc.OracleR2dbcOptions;
import oracle.r2dbc.OracleR2dbcTypes;
import oracle.r2dbc.OracleR2dbcWarning;
import oracle.r2dbc.test.DatabaseConfig;
import oracle.sql.VECTOR;
import oracle.sql.json.OracleJsonFactory;
import oracle.sql.json.OracleJsonObject;
import org.junit.jupiter.api.Assumptions;
import org.junit.jupiter.api.Test;
import org.reactivestreams.Publisher;
import reactor.core.publisher.Flux;
import reactor.core.publisher.Mono;
import reactor.core.publisher.Signal;

import java.sql.RowId;
import java.sql.SQLException;
import java.sql.SQLWarning;
import java.util.ArrayList;
import java.util.Arrays;
import java.util.Collections;
import java.util.List;
import java.util.Map;
import java.util.NoSuchElementException;
import java.util.Objects;
import java.util.Optional;
import java.util.concurrent.Executor;
import java.util.concurrent.ExecutorService;
import java.util.concurrent.Executors;
import java.util.concurrent.ForkJoinPool;
import java.util.concurrent.TimeUnit;
import java.util.concurrent.atomic.AtomicInteger;
import java.util.concurrent.atomic.AtomicLong;
import java.util.function.Function;
import java.util.stream.Collectors;
import java.util.stream.DoubleStream;
import java.util.stream.IntStream;
import java.util.stream.Stream;

import static java.util.Arrays.asList;
import static oracle.r2dbc.test.DatabaseConfig.connectTimeout;
import static oracle.r2dbc.test.DatabaseConfig.connectionFactoryOptions;
import static oracle.r2dbc.test.DatabaseConfig.databaseVersion;
import static oracle.r2dbc.test.DatabaseConfig.jdbcMinorVersion;
import static oracle.r2dbc.test.DatabaseConfig.jdbcVersion;
import static oracle.r2dbc.test.DatabaseConfig.newConnection;
import static oracle.r2dbc.test.DatabaseConfig.sharedConnection;
import static oracle.r2dbc.test.TestUtils.constructObject;
import static oracle.r2dbc.test.TestUtils.showErrors;
import static oracle.r2dbc.test.DatabaseConfig.sqlTimeout;
import static oracle.r2dbc.util.Awaits.awaitError;
import static oracle.r2dbc.util.Awaits.awaitExecution;
import static oracle.r2dbc.util.Awaits.awaitMany;
import static oracle.r2dbc.util.Awaits.awaitNone;
import static oracle.r2dbc.util.Awaits.awaitOne;
import static oracle.r2dbc.util.Awaits.awaitQuery;
import static oracle.r2dbc.util.Awaits.awaitUpdate;
import static oracle.r2dbc.util.Awaits.consumeOne;
import static oracle.r2dbc.util.Awaits.tryAwaitExecution;
import static oracle.r2dbc.util.Awaits.tryAwaitNone;
import static org.junit.jupiter.api.Assertions.assertArrayEquals;
import static org.junit.jupiter.api.Assertions.assertEquals;
import static org.junit.jupiter.api.Assertions.assertNull;
import static org.junit.jupiter.api.Assertions.assertThrows;
import static org.junit.jupiter.api.Assertions.assertTrue;
import static org.junit.jupiter.api.Assertions.fail;
import static org.junit.jupiter.api.Assumptions.assumeTrue;

/**
 * Verifies that
 * {@link OracleStatementImpl} implements behavior that is specified in it's
 * class and method level javadocs.
 */
public class OracleStatementImplTest {

  /**
   * Verifies the implementation of
   * {@link OracleStatementImpl#bind(int, Object)}
   */
  @Test
  public void testBindByIndex() {
    Connection connection =
      Mono.from(sharedConnection()).block(connectTimeout());
    try {
      // INSERT and SELECT from this table with a parameterized statements
      awaitExecution(connection.createStatement(
        "CREATE TABLE testBindByIndex (x NUMBER, y NUMBER)"));

      // Expect bind values to be applied in VALUES clause
      awaitUpdate(
        asList(1, 1, 1, 1),
        connection
          .createStatement("INSERT INTO testBindByIndex VALUES (?, ?)")
          .bind(0, 0).bind(1, 0).add()
          .bind(0, 1).bind(1, 0).add()
          .bind(0, 1).bind(1, 1).add()
          .bind(0, 1).bind(1, 2));

      // Expect bind values to be applied in WHERE clause as:
      // SELECT x, y FROM testBindByIndex WHERE x = 1 AND y > 0
      awaitQuery(
        asList(asList(1, 1), asList(1, 2)),
        row ->
          asList(row.get(0, Integer.class), row.get(1,Integer.class)),
        connection.createStatement(
          "SELECT x, y" +
            " FROM testBindByIndex" +
            " WHERE x = ? and y > ?" +
            " ORDER BY x, y")
          .bind(0, 1).bind(1, 0));

      Statement statement = connection.createStatement(
        "SELECT x FROM testBindByIndex WHERE x > ?");

      // Expect IllegalArgumentException for a null value
      assertThrows(
        IllegalArgumentException.class,
        () -> statement.bind(0, null));
      assertThrows(
        IllegalArgumentException.class,
        () -> statement.bind(1, null));

      // Expect IllegalArgumentException for an unsupported conversion
      class UnsupportedType { }
      assertThrows(
        IllegalArgumentException.class,
        () -> statement.bind(0, new UnsupportedType()));

      // Expect IndexOutOfBoundsException for an out of range index
      assertThrows(
        IndexOutOfBoundsException.class,
        () -> statement.bind(-1, 1));
      assertThrows(
        IndexOutOfBoundsException.class,
        () -> statement.bind(-2, 1));
      assertThrows(
        IndexOutOfBoundsException.class,
        () -> statement.bind(1, 1));
      assertThrows(
        IndexOutOfBoundsException.class,
        () -> statement.bind(2, 1));
      assertThrows(
        IndexOutOfBoundsException.class, () ->
          connection.createStatement("SELECT x FROM testBindByIndex")
            .bind(0, 0));

      // Expect bind values to be replaced when set more than once
      awaitUpdate(
        asList(1),
        connection
          .createStatement("INSERT INTO testBindByIndex VALUES (?, ?)")
          .bind(0, 99).bind(1, 99)
          .bind(0, 2).bind(1, 0));
      awaitUpdate(
        asList(1),
        connection
          .createStatement("INSERT INTO testBindByIndex VALUES (:x, :y)")
          .bind("x", 99).bind("y", 99)
          .bind(0, 2).bind(1, 1));
      awaitQuery(
        asList(asList(2, 0), asList(2, 1)),
        row ->
          asList(row.get(0, Integer.class), row.get(1,Integer.class)),
        connection.createStatement(
          "SELECT x, y FROM testBindByIndex WHERE x = 2 ORDER BY y"));

      // Expect bind values to be replaced when set more than once, after
      // calling add()
      awaitUpdate(
        asList(1, 1),
        connection
          .createStatement("INSERT INTO testBindByIndex VALUES (?, ?)")
          .bind(0, 3).bind(1, 0).add()
          .bind(0, 99).bind(1, 99)
          .bind(0, 3).bind(1, 1));
      awaitUpdate(
        asList(1, 1),
        connection
          .createStatement("INSERT INTO testBindByIndex VALUES (:x, :y)")
          .bind(0, 3).bind(1, 2).add()
          .bind("x", 99).bind("y", 99)
          .bind(0, 3).bind(1, 3));
      awaitQuery(
        asList(asList(3, 0), asList(3, 1), asList(3, 2), asList(3, 3)),
        row ->
          asList(row.get(0, Integer.class), row.get(1,Integer.class)),
        connection.createStatement(
          "SELECT x, y FROM testBindByIndex WHERE x = 3 ORDER BY y"));

    }
    finally {
      tryAwaitExecution(connection.createStatement(
        "DROP TABLE testBindByIndex"));
      tryAwaitNone(connection.close());
    }
  }

  /**
   * Verifies the implementation of
   * {@link OracleStatementImpl#bind(String, Object)}
   */
  @Test
  public void testBindByName() {
    Connection connection =
      Mono.from(sharedConnection()).block(connectTimeout());
    try {
      // INSERT and SELECT from this table with a parameterized statement
      awaitExecution(connection.createStatement(
        "CREATE TABLE testBindByName (x NUMBER, y NUMBER)"));

      // Expect bind values to be applied in VALUES clause
      awaitUpdate(
        asList(1, 1, 1, 1),
        connection
          .createStatement("INSERT INTO testBindByName VALUES (:X, :Y)")
          .bind("X", 0).bind("Y", 0).add()
          .bind("X", 1).bind("Y", 0).add()
          .bind("X", 1).bind("Y", 1).add()
          .bind("X", 1).bind("Y", 2));

      // Expect bind values to be applied in WHERE clause as:
      // SELECT x, y FROM testBindByName WHERE x = 1 AND y > 0
      awaitQuery(
        asList(asList(1, 1), asList(1, 2)),
        row ->
          asList(row.get(0, Integer.class), row.get(1,Integer.class)),
        connection.createStatement(
          "SELECT x, y" +
            " FROM testBindByName" +
            " WHERE x = :x and y > :y" +
            " ORDER BY x, y")
          .bind("x", 1).bind("y", 0));

      // Using a duplicate parameter name, expect bind values to be applied
      // in WHERE clause as:
      // SELECT x, y FROM testBindByName WHERE x = 1 AND y > 0 AND y < 2
      awaitQuery(
        asList(asList(1, 1)),
        row ->
          asList(row.get(0, Integer.class), row.get(1,Integer.class)),
        connection.createStatement(
          "SELECT x, y" +
            " FROM testBindByName" +
            " WHERE x = :x AND y > :y AND y < :y")
          .bind("x", 1).bind("y", 0).bind(2, 2));

      // Expect IllegalArgumentException for a null value
      Statement statement = connection.createStatement(
        "SELECT x FROM testBindByIndex WHERE x > :x");
      assertThrows(
        IllegalArgumentException.class,
        () -> statement.bind("x", null));

      // Expect IllegalArgumentException for a null identifier
      assertThrows(
        IllegalArgumentException.class,
        () -> statement.bind(null, 1));

      // Expect IllegalArgumentException for an unsupported conversion
      class UnsupportedType {
      }
      assertThrows(
        IllegalArgumentException.class,
        () -> statement.bind("x", new UnsupportedType()));

      // Expect NoSuchElementException for an unmatched identifier
      assertThrows(
        NoSuchElementException.class,
        () -> statement.bind("z", 1));
      assertThrows(
        NoSuchElementException.class,
        () -> statement.bind("xx", 1));
      assertThrows(
        NoSuchElementException.class,
        () -> statement.bind("", 1));
      assertThrows(
        NoSuchElementException.class,
        () -> statement.bind("X", 1));
      assertThrows(
        NoSuchElementException.class,
        () ->
          connection.createStatement("SELECT x FROM testBindByIndex")
            .bind("x", 0));

      // Expect bind values to be replaced when set more than once
      awaitUpdate(
        asList(1),
        connection
          .createStatement("INSERT INTO testBindByName VALUES (:x, :y)")
          .bind(0, 99).bind(1, 99)
          .bind("x", 2).bind(1, 0));
      awaitUpdate(
        asList(1),
        connection
          .createStatement("INSERT INTO testBindByName VALUES (:x, :y)")
          .bind("x", 99).bind("y", 99)
          .bind("x", 2).bind(1, 1));
      awaitUpdate(
        asList(1),
        connection
          .createStatement("INSERT INTO testBindByName VALUES (:x, :y)")
          .bind("x", 99).bind("y", 99)
          .bind("x", 2).bind("y", 2));
      awaitQuery(
        asList(asList(2, 0), asList(2, 1), asList(2, 2)),
        row ->
          asList(row.get(0, Integer.class), row.get(1,Integer.class)),
        connection.createStatement(
          "SELECT x, y FROM testBindByName WHERE x = 2 ORDER BY y"));

      // Expect bind values to be replaced when set more than once, after
      // calling add()
      awaitUpdate(
        asList(1, 1),
        connection
          .createStatement("INSERT INTO testBindByName VALUES (:x, :y)")
          .bind("x", 3).bind(1, 0).add()
          .bind(0, 99).bind(1, 99)
          .bind("x", 3).bind(1, 1));
      awaitUpdate(
        asList(1, 1),
        connection
          .createStatement("INSERT INTO testBindByName VALUES (:x, :y)")
          .bind("x", 3).bind("y", 2).add()
          .bind("x", 99).bind("y", 99)
          .bind("x", 3).bind("y", 3));
      awaitQuery(
        asList(asList(3, 0), asList(3, 1), asList(3, 2), asList(3, 3)),
        row ->
          asList(row.get(0, Integer.class), row.get(1,Integer.class)),
        connection.createStatement(
          "SELECT x, y FROM testBindByName WHERE x = 3 ORDER BY y"));

      // When the same name is used for multiple parameters, expect a value
      // bound to that name to be set as the value for all of those parameters.
      // Expect a value bound to the index of one of those parameters to be
      // set only for the parameter at that index.
      awaitUpdate(asList(1, 1, 1),
        connection
          .createStatement("INSERT INTO testBindByName VALUES (:same, :same)")
          .bind("same", 4).add()
          .bind("same", 4).bind(1, 5).add()
          .bind(0, 4).bind(1, 6));
      awaitQuery(asList(asList(4,4)),
        row ->
          asList(row.get(0, Integer.class), row.get(1,Integer.class)),
        connection.createStatement(
          "SELECT x, y FROM testBindByName WHERE x = :x_and_y AND y = :x_and_y")
          .bind("x_and_y", 4));
      awaitQuery(
        asList(asList(4, 5), asList(4, 6)),
        row ->
          asList(row.get(0, Integer.class), row.get(1,Integer.class)),
        connection.createStatement(
          "SELECT x, y FROM testBindByName" +
            " WHERE x = :both AND y <> :both" +
            " ORDER BY y")
          .bind("both", 4));
      awaitQuery(asList(asList(4,4)),
        row ->
          asList(row.get(0, Integer.class), row.get(1,Integer.class)),
        connection.createStatement(
          "SELECT x, y FROM testBindByName" +
            " WHERE x = :x_and_y" +
            " AND (x * y) = :x_times_y" +
            " AND y = :x_and_y")
          .bind("x_times_y", 16)
          .bind("x_and_y", 4));

    }
    finally {
      tryAwaitExecution(connection.createStatement("DROP TABLE testBindByName"));
      tryAwaitNone(connection.close());
    }
  }

  /**
   * Verifies the implementation of
   * {@link OracleStatementImpl#bindNull(int, Class)}
   */
  @Test
  public void testBindNullByIndex() {
    Connection connection =
      Mono.from(sharedConnection()).block(connectTimeout());
    try {
      // INSERT into this table with a parameterized VALUES clause
      awaitExecution(connection.createStatement(
        "CREATE TABLE testBindNullByIndex (x NUMBER, y NUMBER)"));
      Statement selectStatement = connection.createStatement(
        "SELECT x, y" +
          " FROM testBindNullByIndex" +
          " WHERE x = :x and y > :y" +
          " ORDER BY x, y");

      // Expect IllegalArgumentException for a null Class
      assertThrows(
        IllegalArgumentException.class,
        () -> selectStatement.bindNull(0, null));
      assertThrows(
        IllegalArgumentException.class,
        () -> selectStatement.bindNull(1, null));

      // Expect IndexOutOfBoundsException for an out of range index
      assertThrows(
        IndexOutOfBoundsException.class,
        () -> selectStatement.bindNull(-1, Integer.class));
      assertThrows(
        IndexOutOfBoundsException.class,
        () -> selectStatement.bindNull(-2, Integer.class));
      assertThrows(
        IndexOutOfBoundsException.class,
        () -> selectStatement.bindNull(2, Integer.class));
      assertThrows(
        IndexOutOfBoundsException.class,
        () -> selectStatement.bindNull(3, Integer.class));
      assertThrows(
        IndexOutOfBoundsException.class,
        () ->
          connection.createStatement("SELECT x FROM testBindByIndex")
            .bind(0, 0));

      // Expect NULL bind values to be applied in VALUES clause
      awaitUpdate(
        asList(1, 1, 1, 1, 1, 1),
        connection
          .createStatement("INSERT INTO testBindNullByIndex VALUES (?, ?)")
          .bindNull(0, Integer.class).bindNull(1, Integer.class).add()
          .bindNull(0, Integer.class).bind(1, 0).add()
          .bindNull(0, Integer.class).bind(1, 1).add()
          .bindNull(0, Integer.class).bind(1, 2).add()
          .bind(0, 0).bind(1, 3).add()
          .bind(0, 0).bindNull(1, Integer.class));
      awaitQuery(
        asList(
          asList(null, 0),
          asList(null, 1),
          asList(null, 2)),
        row ->
          asList(row.get(0, Integer.class), row.get(1,Integer.class)),
        connection.createStatement(
          "SELECT x, y" +
            " FROM testBindNullByIndex" +
            " WHERE x IS NULL and y IS NOT NULL" +
            " ORDER BY y"));

      // Expect bind values to be replaced when set more than once
      awaitUpdate(
        asList(1),
        connection
          .createStatement("INSERT INTO testBindNullByIndex VALUES (?, ?)")
          .bind(0, 99).bind(1, 99)
          .bind(0, 1).bindNull(1, Integer.class));
      awaitUpdate(
        asList(1),
        connection
          .createStatement("INSERT INTO testBindNullByIndex VALUES (?, ?)")
          .bindNull(0, Integer.class).bindNull(1, Integer.class)
          .bind(0, 1).bind(1, 0));
      awaitQuery(
        asList(asList(1, 0), asList(1, null)),
        row ->
          asList(row.get(0, Integer.class), row.get(1,Integer.class)),
        connection.createStatement(
          "SELECT x, y FROM testBindNullByIndex WHERE x = 1 ORDER BY y"));
      awaitUpdate(
        asList(1),
        connection
          .createStatement("INSERT INTO testBindNullByIndex VALUES (:x, :y)")
          .bind("x", 99).bind("y", 99)
          .bind(0, 2).bindNull(1, Integer.class));
      awaitUpdate(
        asList(1),
        connection
          .createStatement("INSERT INTO testBindNullByIndex VALUES (:x, :y)")
          .bindNull("x", Integer.class).bindNull("y", Integer.class)
          .bind(0, 2).bind(1, 0));
      awaitQuery(
        asList(asList(2, 0), asList(2, null)),
        row ->
          asList(row.get(0, Integer.class), row.get(1,Integer.class)),
        connection.createStatement(
          "SELECT x, y FROM testBindNullByIndex WHERE x = 2 ORDER BY y"));

      // Expect bind values to be replaced when set more than once, after
      // calling add()
      awaitUpdate(
        asList(1, 1),
        connection
          .createStatement("INSERT INTO testBindNullByIndex VALUES (?, ?)")
          .bind(0, 3).bind(1, 0).add()
          .bind(0, 99).bind(1, 99)
          .bind(0, 3).bindNull(1, Integer.class));
      awaitUpdate(
        asList(1, 1),
        connection
          .createStatement("INSERT INTO testBindNullByIndex VALUES (:x, :y)")
          .bind(0, 3).bind(1, 1).add()
          .bind("x", 99).bindNull("y", Integer.class)
          .bind(0, 3).bind(1, 3));
      awaitQuery(
        asList(
          asList(3, 0), asList(3, 1), asList(3, 3), asList(3, null)),
        row ->
          asList(row.get(0, Integer.class), row.get(1,Integer.class)),
        connection.createStatement(
          "SELECT x, y FROM testBindNullByIndex WHERE x = 3 ORDER BY y"));
    }
    finally {
      tryAwaitExecution(connection.createStatement(
        "DROP TABLE testBindNullByIndex"));
      tryAwaitNone(connection.close());
    }
  }

  /**
   * Verifies the implementation of
   * {@link OracleStatementImpl#bindNull(String, Class)}
   */
  @Test
  public void testBindNullByName() {
    Connection connection =
      Mono.from(sharedConnection()).block(connectTimeout());
    try {
      // INSERT into this table with a parameterized VALUES clause
      awaitExecution(connection.createStatement(
        "CREATE TABLE testNullBindByName (x NUMBER, y NUMBER)"));
      Statement selectStatement = connection.createStatement(
        "SELECT x, y" +
          " FROM testNullBindByName" +
          " WHERE x = :x and y > :y" +
          " ORDER BY x, y");

      // Expect IllegalArgumentException for a null class
      assertThrows(
        IllegalArgumentException.class,
        () -> selectStatement.bindNull("x", null));
      assertThrows(
        IllegalArgumentException.class,
        () -> selectStatement.bindNull("y", null));

      // Expect IllegalArgumentException for a null identifier
      assertThrows(
        IllegalArgumentException.class,
        () -> selectStatement.bindNull(null, Integer.class));

      // Expect NoSuchElementException for an unmatched identifier
      assertThrows(
        NoSuchElementException.class,
        () -> selectStatement.bindNull("z", Integer.class));
      assertThrows(
        NoSuchElementException.class,
        () -> selectStatement.bindNull("xx", Integer.class));
      assertThrows(
        NoSuchElementException.class,
        () -> selectStatement.bindNull("", Integer.class));
      assertThrows(
        NoSuchElementException.class,
        () -> selectStatement.bindNull("X", Integer.class));
      assertThrows(
        NoSuchElementException.class,
        () ->
          connection.createStatement("SELECT x FROM testBindByIndex")
            .bind("x", 0));


      // Expect NULL bind values to be applied in VALUES clause
      awaitUpdate(
        asList(1, 1, 1, 1, 1, 1),
        connection
          .createStatement("INSERT INTO testNullBindByName VALUES (:x, :y)")
          .bindNull("x", Integer.class).bindNull("y", Integer.class).add()
          .bindNull("x", Integer.class).bind("y", 0).add()
          .bindNull("x", Integer.class).bind("y", 1).add()
          .bindNull("x", Integer.class).bind("y", 2).add()
          .bind("x", 0).bind("y", 3).add()
          .bind("x", 0).bindNull("y", Integer.class));
      awaitQuery(
        asList(
          asList(null, 0),
          asList(null, 1),
          asList(null, 2)),
        row ->
          asList(row.get(0, Integer.class), row.get(1,Integer.class)),
        connection.createStatement(
          "SELECT x, y" +
            " FROM testNullBindByName" +
            " WHERE x IS NULL and y IS NOT NULL" +
            " ORDER BY y"));

      // Using a duplicate parameter name, expect bind values to be applied
      // in WHERE clause as:
      // UPDATE testNullBindByName SET x = NULL WHERE x = 0
      awaitUpdate(
        asList(2),
        connection.createStatement(
          "UPDATE testNullBindByName" +
            " SET x = :x WHERE x = :x")
          .bindNull("x", Integer.class).bind(1, 0));
      awaitQuery(
        asList(
          asList(null, 0),
          asList(null, 1),
          asList(null, 2),
          asList(null, 3),
          asList(null, null),
          asList(null, null)),
        row ->
          asList(row.get(0, Integer.class), row.get(1,Integer.class)),
        connection.createStatement(
          "SELECT x, y" +
            " FROM testNullBindByName" +
            " WHERE x IS NULL" +
            " ORDER BY y"));

      // Expect bind values to be replaced when set more than once
      awaitUpdate(
        asList(1),
        connection
          .createStatement("INSERT INTO testNullBindByName VALUES (:x, :y)")
          .bind(0, 99).bind(1, 99)
          .bind("x", 1).bindNull("y", Integer.class));
      awaitUpdate(
        asList(1),
        connection
          .createStatement("INSERT INTO testNullBindByName VALUES (:x, :y)")
          .bindNull(0, Integer.class).bindNull(1, Integer.class)
          .bind("x", 1).bind("y", 0));
      awaitQuery(
        asList(asList(1, 0), asList(1, null)),
        row ->
          asList(row.get(0, Integer.class), row.get(1,Integer.class)),
        connection.createStatement(
          "SELECT x, y FROM testNullBindByName WHERE x = 1 ORDER BY y"));
      awaitUpdate(
        asList(1),
        connection
          .createStatement("INSERT INTO testNullBindByName VALUES (:x, :y)")
          .bind("x", 99).bind("y", 99)
          .bind("x", 2).bindNull("y", Integer.class));
      awaitUpdate(
        asList(1),
        connection
          .createStatement("INSERT INTO testNullBindByName VALUES (:x, :y)")
          .bindNull("x", Integer.class).bindNull("y", Integer.class)
          .bind("x", 2).bind("y", 0));
      awaitQuery(
        asList(asList(2, 0), asList(2, null)),
        row ->
          asList(row.get(0, Integer.class), row.get(1,Integer.class)),
        connection.createStatement(
          "SELECT x, y FROM testNullBindByName WHERE x = 2 ORDER BY y"));

      // Expect bind values to be replaced when set more than once, after
      // calling add()
      awaitUpdate(
        asList(1, 1),
        connection
          .createStatement("INSERT INTO testNullBindByName VALUES (:x, :y)")
          .bind("x", 3).bind("y", 0).add()
          .bind(0, 99).bind(1, 99)
          .bind("x", 3).bindNull("y", Integer.class));
      awaitUpdate(
        asList(1, 1),
        connection
          .createStatement("INSERT INTO testNullBindByName VALUES (:x, :y)")
          .bind("x", 3).bind("y", 1).add()
          .bind("x", 99).bindNull("y", Integer.class)
          .bind("x", 3).bind("y", 3));
      awaitQuery(
        asList(
          asList(3, 0), asList(3, 1), asList(3, 3), asList(3, null)),
        row ->
          asList(row.get(0, Integer.class), row.get(1,Integer.class)),
        connection.createStatement(
          "SELECT x, y FROM testNullBindByName WHERE x = 3 ORDER BY y"));

      // When the same name is used for multiple parameters, expect a value
      // bound to that name to be set as the value for all of those parameters.
      // Expect a value bound to the index of one of those parameters to be
      // set only for the parameter at that index.
      awaitUpdate(2, connection.createStatement(
        "DELETE FROM testNullBindByName WHERE x IS NULL AND y IS NULL"));
      awaitUpdate(asList(1, 1, 1),
        connection
          .createStatement(
            "INSERT INTO testNullBindByName VALUES (:same, :same)")
          .bindNull("same", Integer.class).add()
          .bindNull("same", Integer.class).bind(0, 4).add()
          .bind(0, 5).bindNull(1, Integer.class));
      awaitQuery(asList(asList(null, null)),
        row ->
          asList(row.get(0, Integer.class), row.get(1,Integer.class)),
        connection.createStatement(
          "SELECT x, y FROM testNullBindByName" +
            " WHERE x IS NULL AND y IS NULL"));
      awaitQuery(asList(asList(4, null), asList(5, null)),
        row ->
          asList(row.get(0, Integer.class), row.get(1,Integer.class)),
        connection.createStatement(
          "SELECT x, y FROM testNullBindByName" +
            " WHERE x >= 4 AND x IS NOT NULL AND y IS NULL" +
            " ORDER BY x, y"));
    }
    finally {
      tryAwaitExecution(connection.createStatement(
        "DROP TABLE testNullBindByName"));
      tryAwaitNone(connection.close());
    }
  }

  /**
   * Verifies the implementation of
   * {@link OracleStatementImpl#add()}
   */
  @Test
  public void testAdd() {
    Connection connection =
      Mono.from(sharedConnection()).block(connectTimeout());
    try {
      // INSERT into this table with a parameterized VALUES clause
      awaitExecution(connection.createStatement(
        "CREATE TABLE testAdd (x NUMBER, y NUMBER)"));
      // Expect add() with zero parameters to execute a batch of INSERTs
      awaitUpdate(
        asList(1, 1, 1),
        connection.createStatement("INSERT INTO testAdd VALUES(0, 0)")
          .add().add());
      awaitQuery(
        asList(asList(0, 0), asList(0, 0), asList(0, 0)),
        row -> asList(row.get(0, Integer.class), row.get(1, Integer.class)),
        connection.createStatement("SELECT x, y FROM testAdd"));

      // Expect add() with parameters to execute a batch of INSERTs
      awaitUpdate(
        asList(1, 1, 1),
        connection.createStatement("INSERT INTO testAdd VALUES(:x, :y)")
          .bind("x", 1).bind("y", 1).add()
          .bind("x", 1).bind("y", 2).add()
          .bind("x", 1).bind("y", 3));
      awaitQuery(
        asList(asList(1, 1), asList(1, 2), asList(1, 3)),
        row -> asList(row.get(0, Integer.class), row.get(1, Integer.class)),
        connection.createStatement(
          "SELECT x, y" +
            " FROM testAdd" +
            " WHERE x = 1" +
            " ORDER BY y"));

      // Expect an implicit add() after add() has been called once
      awaitUpdate(
        asList(1, 1),
        connection.createStatement("INSERT INTO testAdd VALUES(:x, :y)")
          .bind("x", 2).bind("y", 1).add()
          .bind("x", 2).bind("y", 2)); // implicit .add()
      awaitQuery(
        asList(asList(2, 1), asList(2, 2)),
        row -> asList(row.get(0, Integer.class), row.get(1, Integer.class)),
        connection.createStatement(
          "SELECT x, y" +
            " FROM testAdd" +
            " WHERE x = 2" +
            " ORDER BY y"));

      // Expect R2dbcException when executing a non-DML batch
      awaitError(
        R2dbcException.class,
        Mono.from(connection.createStatement("SELECT ? FROM dual")
          .bind(0, 1).add()
          .bind(0, 2).add()
          .bind(0, 3)
          .execute())
          .flatMapMany(Result::getRowsUpdated));

      // Expect IllegalStateException if not all parameters are set
      assertThrows(
        IllegalStateException.class,
        () ->
          connection.createStatement("INSERT INTO table VALUES(?)")
            .add());
      assertThrows(
        IllegalStateException.class,
        () ->
          connection.createStatement("INSERT INTO table VALUES(?, ?)")
            .bind(0, 0).add());
      assertThrows(
        IllegalStateException.class,
        () ->
          connection.createStatement("INSERT INTO table VALUES(:x, :y)")
            .bind("y", 1).add());
      assertThrows(
        IllegalStateException.class,
        () ->
          connection.createStatement("INSERT INTO table VALUES(?)")
            .bind(0, 0).add()
            .add());
      assertThrows(
        IllegalStateException.class,
        () ->
          connection.createStatement("INSERT INTO table VALUES(?, ?)")
            .bind(0, 0).bind(1, 1).add()
            .bind(1, 1).add());
      assertThrows(
        IllegalStateException.class,
        () ->
          connection.createStatement("INSERT INTO table VALUES(:x, :y)")
            .bind("x", 0).bind("y", 1).add()
            .bind("x", 0).add());

      // Expect the statement to execute with previously added binds, and
      // then emit an error if binds are missing in the final set of binds.
      List<Signal<Long>> signals =
        awaitOne(Flux.from(connection.createStatement(
          "INSERT INTO testAdd VALUES (:x, :y)")
          .bind("x", 0).bind("y", 1).add()
          .bind("y", 1).execute())
          .flatMap(Result::getRowsUpdated)
          .materialize()
          .collectList());
      assertEquals(2, signals.size());
      assertEquals(1, signals.get(0).get());
      assertTrue(
        signals.get(1).getThrowable() instanceof R2dbcNonTransientException);

    }
    finally {
      tryAwaitExecution(connection.createStatement(
        "DROP TABLE testAdd"));
      tryAwaitNone(connection.close());
    }
  }

  /**
   * Verifies the implementation of
   * {@link OracleStatementImpl#execute()}
   */
  @Test
  public void testExecute() {
    Connection connection =
      Mono.from(sharedConnection()).block(connectTimeout());
    try {
      // Expect DDL to result in an update count of zero
      awaitUpdate(0, connection.createStatement(
        "CREATE TABLE testExecute (x NUMBER)"));
      // Expect DDL to result in no row data
      awaitQuery(
        Collections.emptyList(),
        row -> row.get(0),
        connection.createStatement(
          "ALTER TABLE testExecute ADD (y NUMBER)"));

      // Expect DML to result in an update count
      Statement insertStatement = connection.createStatement(
        "INSERT INTO testExecute (x, y) VALUES (:x, :y)");
      awaitUpdate(
        asList(1),
        insertStatement.bind("x", 0).bind("y", 0));

      // Expect DML to result in no row data
      awaitQuery(
        Collections.emptyList(),
        row -> row.get(0),
        insertStatement.bind("x", 0).bind("y", 1));

      // Expect batch DML to result in an update count
      Statement updateStatement = connection.createStatement(
        "UPDATE testExecute SET y = :newValue WHERE y = :oldValue");
      awaitUpdate(
        asList(1, 1),
        updateStatement
          .bind("oldValue", 1).bind("newValue", 2).add()
          .bind("oldValue", 0).bind("newValue", 1));

      // Expect bind values to be cleared after execute with explicit add()
      assertThrows(IllegalStateException.class, updateStatement::execute);

      // Expect batch DML to result in no row data
      awaitQuery(
        Collections.emptyList(),
        row -> row.get(0),
        updateStatement
          .bind("oldValue", 2).bind("newValue", 3).add()
          .bind("oldValue", 1).bind("newValue", 2));

      // Expect bind values to be cleared after execute with implicit add()
      assertThrows(IllegalStateException.class, updateStatement::execute);

      // Expect publisher to defer execution until a subscriber subscribes
      Publisher<? extends Result> updatePublisher =
        updateStatement.bind("oldValue", 3).bind("newValue", 1).execute();

      // Expect DQL to result in no update count
      Statement selectStatement = connection.createStatement(
        "SELECT x, y FROM testExecute WHERE x = :x ORDER BY y");
      awaitUpdate(
        Collections.emptyList(),
        selectStatement.bind("x", 0));

      // Expect DQL to result in row data
      awaitQuery(
        asList(asList(0, 2), asList(0, 3)),
        row ->
          asList(row.get("x", Integer.class), row.get("y", Integer.class)),
        selectStatement.bind("x", 0));

      // Expect bind values to be cleared after execute without add()
      assertThrows(
        IllegalStateException.class,
        selectStatement::execute);

      // Expect update to execute when a subscriber subscribes
      awaitOne(1L,
        Flux.from(updatePublisher)
          .flatMap(result -> result.getRowsUpdated()));
      awaitQuery(
        asList(asList(0, 1), asList(0, 2)),
        row ->
          asList(row.get("x", Integer.class), row.get("y", Integer.class)),
        selectStatement.bind("x", 0));

      // Expect publisher to reject multiple subscribers
      awaitError(IllegalStateException.class, updatePublisher);

      // TODO: Verify that cursors opened by execute() are closed after the
      //   result has been consumed. Consider querying V$ tables to verify the
      //   open cursor count. Consider that the JDBC driver may be caching
      //   statements and leaving cursors open until a cache eviction happens.
    }
    finally {
      tryAwaitExecution(connection.createStatement("DROP TABLE testExecute"));
      tryAwaitNone(connection.close());
    }
  }


  /**
   * Verifies the implementation of
   * {@link OracleStatementImpl#returnGeneratedValues(String...)}
   */
  @Test
  public void testReturnGeneratedValues() {
    Connection connection =
      Mono.from(sharedConnection()).block(connectTimeout());
    try {
      awaitExecution(connection.createStatement(
        "CREATE TABLE testReturnGeneratedValues (" +
          "x NUMBER GENERATED ALWAYS AS IDENTITY, " +
          "y VARCHAR2(100))"));

      Statement statement = connection.createStatement(
        "INSERT INTO testReturnGeneratedValues(y) VALUES (?)");

      // Expect IllegalArgumentException for a null argument
      assertThrows(IllegalArgumentException.class,
        () -> statement.returnGeneratedValues((String[])null));
      // Expect IllegalArgumentException for a null String[] element
      assertThrows(IllegalArgumentException.class,
        () -> statement.returnGeneratedValues("x", null));

      // Expect a failure with invalid column name "eye-d"
      assertEquals(statement, statement.returnGeneratedValues("x", "eye-d"));
      awaitError(R2dbcException.class,
        Flux.from(statement.bind(0, "test").execute())
          .flatMap(result ->
            result.map(generatedValues -> fail("Unexpected row"))));

      // Expect a ROWID value when no column names are specified
      Statement rowIdQuery = connection.createStatement(
        "SELECT x, y FROM testReturnGeneratedValues WHERE rowid=?");
      RowId rowId = awaitOne(Mono.from(statement.returnGeneratedValues()
          .bind(0, "test1")
          .execute())
          .flatMapMany(result ->
            result.map(row -> row.get(0, RowId.class))));
      // Expect a generated value of 1 when the ROWID is queried
      awaitQuery(asList(asList(1, "test1")),
        row -> asList(row.get(0, Integer.class), row.get(1, String.class)),
        rowIdQuery.bind(0, rowId));

      // Expect the second insert to generate a value of 2
      awaitQuery(asList(asList(2, "test2")),
        row -> asList(row.get(0, Integer.class), row.get(1, String.class)),
        statement.returnGeneratedValues("x", "y").bind(0, "test2"));

      // Expect an update count of 1 ...
      awaitUpdate(1, statement.returnGeneratedValues("x").bind(0, "test3"));
      // ... and generated value of 3
      awaitQuery(asList(asList(3, "test3")),
        row -> asList(row.get(0, Integer.class), row.get(1, String.class)),
        connection.createStatement(
          "SELECT x, y FROM testReturnGeneratedValues WHERE x = 3"));

      // Expect non-generated values to be returned as well
      assertEquals(statement, statement.returnGeneratedValues("x", "y"));
      awaitQuery(asList(asList(4, "test4")),
        row -> asList(row.get("x", Integer.class), row.get("Y", String.class)),
        statement.bind(0, "test4"));

      // Expect an error when attempting to batch execute with generated
      // values
      assertThrows(IllegalStateException.class, () ->
        statement.bind(0, "a").add()
          .bind(0, "b").add()
          .bind(0, "c").add()
          .execute());

      // Expect multiple results of generated values when executing an UPDATE
      // on multiple rows
      awaitQuery(asList(
        asList(1, "TEST1"),
        asList(2, "TEST2"),
        asList(3, "TEST3"),
        asList(4, "TEST4")),
      row -> asList(row.get("x", Integer.class), row.get("y", String.class)),
      connection.createStatement(
        "UPDATE testReturnGeneratedValues SET y =:prefix||x")
        .bind("prefix", "TEST")
        .returnGeneratedValues("x", "y"));

      // Expect a normal row data result when executing a SELECT statement,
      // even if the Statement is configured to return columns generated by DML.
      awaitQuery(asList(
        asList(1, "TEST1"),
        asList(2, "TEST2"),
        asList(3, "TEST3"),
        asList(4, "TEST4")),
        row -> asList(row.get("x", Integer.class), row.get("y", String.class)),
        connection.createStatement(
          "SELECT x, y" +
            " FROM testReturnGeneratedValues" +
            " WHERE x < :old_x" +
            " ORDER BY x")
          .bind("old_x", 10)
          .returnGeneratedValues("x"));

      // Expect the column names to be ignored if the SQL is not an INSERT or
      // UPDATE
      awaitUpdate(4, connection.createStatement(
        "DELETE FROM testReturnGeneratedValues WHERE x < :old_x")
        .bind("old_x", 10)
        .returnGeneratedValues("x", "y"));

      // Expect no generated values if an UPDATE doesn't effect any rows.
      awaitUpdate(0, connection.createStatement(
        "UPDATE testReturnGeneratedValues SET y = 'effected' WHERE x IS NULL")
        .returnGeneratedValues("y"));
    }
    finally {
      tryAwaitExecution(connection.createStatement(
        "DROP TABLE testReturnGeneratedValues"));
      tryAwaitNone(connection.close());
    }
  }

  /**
   * Verifies the implementation of
   * {@link OracleStatementImpl#fetchSize(int)
   */
  @Test
  public void testFetchSize() {
    Connection connection =
      Mono.from(sharedConnection()).block(connectTimeout());
    try {
      // Expect normal return when argument is at least 0
      Statement statement = connection.createStatement(
        "SELECT x, y FROM testFetchSize");
      assertEquals(statement, statement.fetchSize(0));
      assertEquals(statement, statement.fetchSize(100));

      // Expect IllegalArgumentException when argument is less than 0
      assertThrows(IllegalArgumentException.class,
        () -> statement.fetchSize(-1));
      assertThrows(IllegalArgumentException.class,
        () -> statement.fetchSize(-100));

      // TODO: Figure out a way to verify that the implementation actually
      //  set the fetch size. Might expect a large query to complete quicker
      //  when a large fetch size is set, but execution time is not consistent
      //  due to external factors like network latency and database response
      //  time.
    }
    finally {
      tryAwaitNone(connection.close());
    }
  }

  /**
   * Verifies {@link OracleStatementImpl#execute()} when calling a procedure
   * having no out parameters.
   */
  @Test
  public void testNoOutCall() {
    Connection connection =
      Mono.from(sharedConnection()).block(connectTimeout());
    try {
      awaitExecution(connection.createStatement(
        "CREATE TABLE testNoOutCall (value VARCHAR2(100))"));

      awaitExecution(connection.createStatement(
        "CREATE OR REPLACE PROCEDURE testNoOutCallAdd(" +
          "value VARCHAR2 DEFAULT 'Default Value') IS" +
          " BEGIN " +
          " INSERT INTO testNoOutCall VALUES (value);" +
          " END;"));

      // Execute the procedure with no out parameters. Expect a single Result
      // with no update count. Expect the IN parameter's default value to
      // have been inserted by the call.
      awaitNone(Mono.from(connection.createStatement(
        "BEGIN testNoOutCallAdd; END;")
        .execute())
        .flatMapMany(Result::getRowsUpdated));
      awaitQuery(asList("Default Value"),
        row -> row.get(0),
        connection.createStatement("SELECT * FROM testNoOutCall"));

      // Execute the procedure again with no out parameters. Expect a single
      // Result with no rows. Expect the IN parameter's default value to have
      // been inserted by the call.
      awaitNone(Mono.from(connection.createStatement(
        "BEGIN testNoOutCallAdd; END;")
        .execute())
        .flatMap(result ->
          Mono.from(result.map(row -> "Unexpected"))));
      awaitQuery(asList("Default Value", "Default Value"),
        row -> row.get(0),
        connection.createStatement("SELECT * FROM testNoOutCall"));

      // Delete the previously inserted rows
      awaitExecution(connection.createStatement(
        "TRUNCATE TABLE testNoOutCall"));

      // Execute the procedure with no out parameters. Expect a single Result
      // with no update count. Expect the an indexed based String bind to
      // have been inserted by the call.
      awaitNone(Mono.from(connection.createStatement(
        "BEGIN testNoOutCallAdd(?); END;")
        .bind(0, "Indexed Bind")
        .execute())
        .flatMap(result -> Mono.from(result.getRowsUpdated())));
      awaitQuery(asList("Indexed Bind"),
        row -> row.get(0),
        connection.createStatement("SELECT * FROM testNoOutCall"));

      // Execute the procedure with no out parameters. Expect a single Result
      // with no update count. Expect the a named String bind to have been
      // inserted by the call.
      awaitNone(Mono.from(connection.createStatement(
        "BEGIN testNoOutCallAdd(:parameter); END;")
        .bind("parameter", "Named Bind")
        .execute())
        .flatMap(result ->
          Mono.from(result.map(row -> "Unexpected"))));
      awaitQuery(asList("Indexed Bind", "Named Bind"),
        row -> row.get(0),
        connection.createStatement(
          "SELECT * FROM testNoOutCall ORDER BY value"));

      // Delete the previously inserted rows
      awaitExecution(connection.createStatement(
        "TRUNCATE TABLE testNoOutCall"));

      // Execute the procedure with no out parameters. Expect a single Result
      // with no update count. Expect the an indexed based Parameter bind to
      // have been inserted by the call.
      awaitNone(Mono.from(connection.createStatement(
        "BEGIN testNoOutCallAdd(?); END;")
        .bind(0, Parameters.in(R2dbcType.VARCHAR, "Indexed Parameter"))
        .execute())
        .flatMap(result ->
          Mono.from(result.getRowsUpdated())));
      awaitQuery(asList("Indexed Parameter"),
        row -> row.get(0),
        connection.createStatement("SELECT * FROM testNoOutCall"));

      // Execute the procedure with no out parameters. Expect a single Result
      // with no update count. Expect the a named Parameter bind to have been
      // inserted by the call.
      awaitNone(Mono.from(connection.createStatement(
        "BEGIN testNoOutCallAdd(:parameter); END;")
        .bind("parameter",
          Parameters.in(R2dbcType.VARCHAR, "Named Parameter"))
        .execute())
        .flatMap(result ->
          Mono.from(result.map(row -> "Unexpected"))));
      awaitQuery(asList("Indexed Parameter", "Named Parameter"),
        row -> row.get(0),
        connection.createStatement(
          "SELECT * FROM testNoOutCall ORDER BY value"));

      // Delete the previously inserted rows
      awaitExecution(connection.createStatement(
        "TRUNCATE TABLE testNoOutCall"));

      // Execute the procedure with no out parameters. Expect a single Result
      // with no update count. Expect the an indexed based Parameter.In bind to
      // have been inserted by the call.
      awaitNone(Mono.from(connection.createStatement(
        "BEGIN testNoOutCallAdd(?); END;")
        .bind(0, Parameters.in(R2dbcType.VARCHAR, "Indexed Parameter.In"))
        .execute())
        .flatMap(result ->
          Mono.from(result.getRowsUpdated())));
      awaitQuery(asList("Indexed Parameter.In"),
        row -> row.get(0),
        connection.createStatement("SELECT * FROM testNoOutCall"));

      // Execute the procedure with no out parameters. Expect a single Result
      // with no update count. Expect the a named Parameter.In bind to have been
      // inserted by the call.
      awaitNone(Mono.from(connection.createStatement(
        "BEGIN testNoOutCallAdd(:parameter); END;")
        .bind("parameter",
          Parameters.in(R2dbcType.VARCHAR, "Named Parameter.In"))
        .execute())
        .flatMap(result ->
          Mono.from(result.map(row -> "Unexpected"))));
      awaitQuery(asList("Indexed Parameter.In", "Named Parameter.In"),
        row -> row.get(0),
        connection.createStatement(
          "SELECT * FROM testNoOutCall ORDER BY value"));
    }
    finally {
      tryAwaitExecution(connection.createStatement("DROP TABLE testNoOutCall"));
      tryAwaitExecution(connection.createStatement(
        "DROP PROCEDURE testNoOutCallAdd"));
      tryAwaitNone(connection.close());
    }
  }

  /**
   * Verifies {@link OracleStatementImpl#execute()} when calling a procedure
   * having a single in-out parameter.
   */
  @Test
  public void testOneInOutCall() {

    Connection connection =
      Mono.from(sharedConnection()).block(connectTimeout());

    try {
      // Create a table with one value. Create a procedure that updates the
      // value and returns the previous value
      awaitExecution(connection.createStatement(
        "CREATE TABLE testOneInOutCall (value NUMBER)"));
      awaitUpdate(1, connection.createStatement(
        "INSERT INTO testOneInOutCall VALUES (0)"));
      awaitExecution(connection.createStatement(
        "CREATE OR REPLACE PROCEDURE testOneInOutCallAdd(" +
          " inout_value IN OUT NUMBER) IS" +
          " previous NUMBER;" +
          " BEGIN " +
          " SELECT value INTO previous FROM testOneInOutCall;" +
          " UPDATE testOneInOutCall SET value = inout_value;" +
          " inout_value := previous;" +
          " END;"));

      // Execute the procedure with one in-out parameter. Expect a single Result
      // with no update count. Expect the IN parameter's value to have been
      // inserted by the call.
      consumeOne(connection.createStatement(
        "BEGIN testOneInOutCallAdd(?); END;")
        .bind(0, Parameters.inOut(R2dbcType.NUMERIC, 1))
        .execute(),
        result -> {
          awaitNone(result.getRowsUpdated());
        });
      awaitQuery(asList(1),
        row -> row.get("value", Integer.class),
        connection.createStatement("SELECT * FROM testOneInOutCall"));

      // Execute the procedure again with one in-out parameter. Expect a single
      // Result with one rows having the previous value. Expect the IN
      // parameter's default value to have been inserted by the call.
      consumeOne(connection.createStatement(
        "BEGIN testOneInOutCallAdd(:value); END;")
        .bind("value", Parameters.inOut(R2dbcType.NUMERIC, 2))
        .execute(),
        result ->
          awaitOne(1, result.map(row ->
            row.get("value", Integer.class))));
      awaitQuery(asList(2),
        row -> row.get(0, Integer.class),
        connection.createStatement("SELECT * FROM testOneInOutCall"));

      // Execute the procedure with one in-out parameter having an inferred
      // type. Expect a single Result with no update count. Expect the IN
      // parameter's value to have been inserted by the call.
      consumeOne(connection.createStatement(
        "BEGIN testOneInOutCallAdd(:value); END;")
        .bind("value", Parameters.inOut(3))
        .execute(),
        result ->
          awaitNone(result.getRowsUpdated()));
      awaitQuery(asList(3),
        row -> row.get(0, Integer.class),
        connection.createStatement("SELECT * FROM testOneInOutCall"));;

      // Execute the procedure again with one in-out parameter. Expect a single
      // Result with one rows having the previous value. Expect the IN
      // parameter's value to have been inserted by the call.
      consumeOne(connection.createStatement(
        "BEGIN testOneInOutCallAdd(?); END;")
        .bind(0, Parameters.inOut(4))
        .execute(),
        result ->
          awaitOne(3, result.map(row ->
            row.get(0, Integer.class))));
      awaitQuery(asList(4),
        row -> row.get(0, Integer.class),
        connection.createStatement("SELECT * FROM testOneInOutCall"));
    }
    finally {
      tryAwaitExecution(connection.createStatement("DROP TABLE testOneInOutCall"));
      tryAwaitExecution(connection.createStatement(
        "DROP PROCEDURE testOneInOutCallAdd"));
      tryAwaitNone(connection.close());
    }
  }

  /**
   * Verifies {@link OracleStatementImpl#execute()} when calling a procedure
   * having multiple in-out parameters.
   */
  @Test
  public void testMultiInOutCall() {

    Connection connection =
      Mono.from(sharedConnection()).block(connectTimeout());

    try {
      // Create a table with one value. Create a procedure that updates the
      // value and returns the previous value
      awaitExecution(connection.createStatement(
        "CREATE TABLE testMultiInOutCall (value1 NUMBER, value2 NUMBER)"));
      awaitUpdate(1, connection.createStatement(
        "INSERT INTO testMultiInOutCall VALUES (0, 100)"));
      awaitExecution(connection.createStatement(
        "CREATE OR REPLACE PROCEDURE testMultiInOutCallAdd(" +
          " inout_value1 IN OUT NUMBER," +
          " inout_value2 IN OUT NUMBER) IS" +
          " previous1 NUMBER;" +
          " previous2 NUMBER;" +
          " BEGIN " +
          " SELECT value1, value2 INTO previous1, previous2" +
          "   FROM testMultiInOutCall;" +
          " UPDATE testMultiInOutCall" +
          "   SET value1 = inout_value1, value2 = inout_value2;" +
          " inout_value1 := previous1;" +
          " inout_value2 := previous2;" +
          " END;"));

      // Execute the procedure with one in-out parameter. Expect a single Result
      // with no update count. Expect the IN parameter's value to have been
      // inserted by the call.
      consumeOne(connection.createStatement(
        "BEGIN testMultiInOutCallAdd(:value1, :value2); END;")
        .bind("value1", Parameters.inOut(R2dbcType.NUMERIC, 1))
        .bind("value2", Parameters.inOut(R2dbcType.NUMERIC, 101))
        .execute(),
        result ->
          awaitNone(result.getRowsUpdated()));
      awaitQuery(asList(asList(1, 101)),
        row -> asList(
          row.get("value1", Integer.class),row.get("value2", Integer.class)),
        connection.createStatement("SELECT * FROM testMultiInOutCall"));

      // Execute the procedure again with one in-out parameter. Expect a single
      // Result with one rows having the previous value. Expect the IN
      // parameter's default value to have been inserted by the call.
      consumeOne(connection.createStatement(
        "BEGIN testMultiInOutCallAdd(:value1, :value2); END;")
        .bind("value1", Parameters.inOut(R2dbcType.NUMERIC, 2))
        .bind("value2", Parameters.inOut(R2dbcType.NUMERIC, 102))
        .execute(),
        result ->
          awaitOne(asList(1, 101), result.map(row ->
            asList(
              row.get(0, Integer.class), row.get("value2", Integer.class)))));
      awaitQuery(asList(asList(2, 102)),
        row ->
          asList(row.get("value1", Integer.class), row.get(1, Integer.class)),
        connection.createStatement("SELECT * FROM testMultiInOutCall"));

      // Execute the procedure with one in-out parameter having an inferred
      // type. Expect a single Result with no update count. Expect the IN
      // parameter's value to have been inserted by the call.
      consumeOne(connection.createStatement(
        "BEGIN testMultiInOutCallAdd(?, ?); END;")
        .bind(0, Parameters.inOut(3))
        .bind(1, Parameters.inOut(103))
        .execute(),
        result -> awaitNone(result.getRowsUpdated()));
      awaitQuery(asList(asList(3, 103)),
        row -> asList(row.get(0, Integer.class), row.get(1, Integer.class)),
        connection.createStatement("SELECT * FROM testMultiInOutCall"));;

      // Execute the procedure again with multiple in-out parameters having
      // the same name. Expect a single Result with one rows having the
      // previous value. Getting the parameter value by name should returned
      // the value of the first parameter. Expect the IN parameter's value to
      // have been inserted by the call.
      consumeOne(connection.createStatement(
        "BEGIN testMultiInOutCallAdd(" +
          "inout_value2 => :value2, inout_value1 => :value1); END;")
        .bind("value1", Parameters.inOut(4))
        .bind("value2", Parameters.inOut(104))
        .execute(),
        result ->
          awaitOne(asList(3, 103), result.map(row ->
            asList(
              row.get("value1", Integer.class), row.get(0, Integer.class)))));
      awaitQuery(asList(asList(4, 104)),
        row -> asList(row.get(0, Integer.class), row.get(1, Integer.class)),
        connection.createStatement("SELECT * FROM testMultiInOutCall"));
    }
    finally {
      tryAwaitExecution(connection.createStatement("DROP TABLE testMultiInOutCall"));
      tryAwaitExecution(connection.createStatement(
        "DROP PROCEDURE testMultiInOutCallAdd"));
      tryAwaitNone(connection.close());
    }
  }

  /**
   * Verifies {@link OracleStatementImpl#execute()} when calling a procedure
   * having a single out parameter.
   */
  @Test
  public void testOneOutCall() {
    Connection connection =
      Mono.from(sharedConnection()).block(connectTimeout());
    try {
      awaitExecution(connection.createStatement(
        "CREATE TABLE testOneOutCall (" +
          "id NUMBER GENERATED ALWAYS AS IDENTITY, value VARCHAR2(100))"));

      awaitExecution(connection.createStatement(
        "CREATE OR REPLACE PROCEDURE testOneOutCallAdd(" +
          " value IN VARCHAR2 DEFAULT 'Default Value'," +
          " id OUT NUMBER) IS" +
          " BEGIN " +
          " INSERT INTO testOneOutCall(value) VALUES (value)" +
          "   RETURNING testOneOutCall.id INTO id;" +
          " END;"));

      // Execute the procedure with one in-out parameter. Expect a single Result
      // with no update count. Expect the IN parameter's default value to
      // have been inserted by the call.
      consumeOne(connection.createStatement(
        "BEGIN testOneOutCallAdd(id => ?); END;")
        .bind(0, Parameters.out(R2dbcType.NUMERIC))
        .execute(),
        result -> awaitNone(result.getRowsUpdated()));
      awaitQuery(asList(asList(1, "Default Value")),
        row -> asList(row.get("id", Integer.class), row.get("value")),
        connection.createStatement("SELECT * FROM testOneOutCall"));

      // Execute the procedure again with one in-out parameter. Expect a single
      // Result with one rows Expect the IN parameter's default value to have
      // been inserted by the call.
      consumeOne(connection.createStatement(
        "BEGIN testOneOutCallAdd(id => ?); END;")
        .bind(0, Parameters.out(R2dbcType.NUMERIC))
        .execute(),
        result ->
          awaitOne(2, result.map(row -> row.get(0, Integer.class))));
      awaitQuery(asList(asList(1, "Default Value"), asList(2, "Default Value")),
        row -> asList(row.get("id", Integer.class), row.get("value")),
        connection.createStatement("SELECT * FROM testOneOutCall"));

      // Delete the previously inserted rows
      awaitExecution(connection.createStatement(
        "TRUNCATE TABLE testOneOutCall"));

      // Execute the procedure with one in-out parameter. Expect a single Result
      // with no update count. Expect the an indexed based String bind to
      // have been inserted by the call.
      consumeOne(connection.createStatement(
        "BEGIN testOneOutCallAdd(?, ?); END;")
        .bind(0, "Indexed Bind")
        .bind(1, Parameters.out(R2dbcType.NUMERIC))
        .execute(),
        result -> awaitNone(result.getRowsUpdated()));
      awaitQuery(asList(asList(3, "Indexed Bind")),
        row -> asList(row.get(0, Integer.class), row.get(1)),
        connection.createStatement("SELECT * FROM testOneOutCall"));

      // Execute the procedure with one in-out parameter. Expect a single Result
      // with no update count. Expect the a named String bind to have been
      // inserted by the call.
      consumeOne(connection.createStatement(
        "BEGIN testOneOutCallAdd(:parameter, :out); END;")
        .bind("parameter", "Named Bind")
        .bind("out", Parameters.out(R2dbcType.NUMERIC))
        .execute(),
        result ->
          awaitOne(4,
            result.map(row -> row.get("out", Integer.class))));
      awaitQuery(asList(asList(3, "Indexed Bind"), asList(4, "Named Bind")),
        row -> asList(row.get(0, Integer.class), row.get(1)),
        connection.createStatement(
          "SELECT * FROM testOneOutCall ORDER BY value"));

      // Delete the previously inserted rows
      awaitExecution(connection.createStatement(
        "TRUNCATE TABLE testOneOutCall"));

      // Execute the procedure with one in-out parameter. Expect a single Result
      // with no update count. Expect the an indexed based Parameter bind to
      // have been inserted by the call.
      consumeOne(connection.createStatement(
        "BEGIN testOneOutCallAdd(?, ?); END;")
        .bind(0, Parameters.in(R2dbcType.VARCHAR, "Indexed Parameter"))
        .bind(1, Parameters.out(R2dbcType.NUMERIC))
        .execute(),
        result -> awaitNone(result.getRowsUpdated()));
      awaitQuery(asList(asList(5, "Indexed Parameter")),
        row -> asList(row.get(0, Integer.class), row.get(1)),
        connection.createStatement("SELECT * FROM testOneOutCall"));

      // Execute the procedure with one in-out parameter. Expect a single Result
      // with no update count. Expect the a named Parameter bind to have been
      // inserted by the call.
      consumeOne(connection.createStatement(
        "BEGIN testOneOutCallAdd(:parameter, :out); END;")
        .bind("parameter",
          Parameters.in(R2dbcType.VARCHAR, "Named Parameter"))
        .bind("out", Parameters.out(R2dbcType.NUMERIC))
        .execute(),
        result ->
          awaitOne(6,
            result.map(row -> row.get("out", Integer.class))));
      awaitQuery(asList(
        asList(5, "Indexed Parameter"), asList(6, "Named Parameter")),
        row -> asList(row.get(0, Integer.class), row.get(1)),
        connection.createStatement(
          "SELECT * FROM testOneOutCall ORDER BY value"));

      // Delete the previously inserted rows
      awaitExecution(connection.createStatement(
        "TRUNCATE TABLE testOneOutCall"));

      // Execute the procedure with one in-out parameter. Expect a single Result
      // with no update count. Expect the an indexed based Parameter.In bind to
      // have been inserted by the call.
      consumeOne(connection.createStatement(
        "BEGIN testOneOutCallAdd(?, ?); END;")
        .bind(0, Parameters.in(R2dbcType.VARCHAR, "Indexed Parameter.In"))
        .bind(1, Parameters.out(R2dbcType.NUMERIC))
        .execute(),
        result -> awaitNone(result.getRowsUpdated()));
      awaitQuery(asList(asList(7, "Indexed Parameter.In")),
        row -> asList(row.get(0, Integer.class), row.get(1)),
        connection.createStatement("SELECT * FROM testOneOutCall"));

      // Execute the procedure with one in-out parameter. Expect a single Result
      // with no update count. Expect the a named Parameter.In bind to have been
      // inserted by the call.
      consumeOne(connection.createStatement(
        "BEGIN testOneOutCallAdd(:parameter, :out); END;")
        .bind("parameter",
          Parameters.in(R2dbcType.VARCHAR, "Named Parameter.In"))
        .bind("out", Parameters.out(R2dbcType.NUMERIC))
        .execute(),
        result ->
          awaitOne(result.map(row -> row.get("out"))));
      awaitQuery(asList(
        asList(7, "Indexed Parameter.In"), asList(8, "Named Parameter.In")),
        row -> asList(row.get(0, Integer.class), row.get(1)),
        connection.createStatement(
          "SELECT * FROM testOneOutCall ORDER BY value"));
    }
    finally {
      tryAwaitExecution(connection.createStatement("DROP TABLE testOneOutCall"));
      tryAwaitExecution(connection.createStatement(
        "DROP PROCEDURE testOneOutCallAdd"));
      tryAwaitNone(connection.close());
    }
  }

  /**
   * Verifies {@link OracleStatementImpl#execute()} when calling a procedure
   * having a single out parameters.
   */
  @Test
  public void testMultiOutCall() {
    Connection connection =
      Mono.from(sharedConnection()).block(connectTimeout());
    try {
      awaitExecution(connection.createStatement(
        "CREATE TABLE testMultiOutCall (" +
          "id NUMBER GENERATED ALWAYS AS IDENTITY, value VARCHAR2(100))"));

      awaitExecution(connection.createStatement(
        "CREATE OR REPLACE PROCEDURE testMultiOutCallAdd(" +
          " value IN VARCHAR2 DEFAULT 'Default Value'," +
          " id OUT NUMBER," +
          " new_count OUT NUMBER) IS" +
          " BEGIN " +
          " INSERT INTO testMultiOutCall(value) VALUES (value)" +
          "   RETURNING testMultiOutCall.id INTO id;" +
          " SELECT COUNT(*) INTO new_count FROM testMultiOutCall;" +
          " END;"));

      // Execute the procedure with two out parameters. Expect a single Result
      // with no update count. Expect the IN parameter's default value to
      // have been inserted by the call.
      consumeOne(connection.createStatement(
        "BEGIN testMultiOutCallAdd(id => ?, new_count => ?); END;")
        .bind(0, Parameters.out(R2dbcType.NUMERIC))
        .bind(1, Parameters.out(R2dbcType.NUMERIC))
        .execute(),
        result -> awaitNone(result.getRowsUpdated()));
      awaitQuery(asList(asList(1, "Default Value")),
        readable -> asList(readable.get("id", Integer.class), readable.get("value")),
        connection.createStatement("SELECT * FROM testMultiOutCall"));

      // Execute the procedure again with two out parameters. Expect a single
      // Result with one readables Expect the IN parameter's default value to have
      // been inserted by the call.
      consumeOne(connection.createStatement(
        "BEGIN testMultiOutCallAdd(id => ?, new_count => ?); END;")
        .bind(0, Parameters.out(R2dbcType.NUMERIC))
        .bind(1, Parameters.out(R2dbcType.NUMERIC))
        .execute(),
        result ->
          awaitOne(asList(2, 2), result.map(readable ->
            asList(readable.get(0, Integer.class), readable.get(1, Integer.class)))));
      awaitQuery(asList(asList(1, "Default Value"), asList(2, "Default Value")),
        readable -> asList(readable.get("id", Integer.class), readable.get("value")),
        connection.createStatement("SELECT * FROM testMultiOutCall"));

      // Delete the previously inserted readables
      awaitExecution(connection.createStatement(
        "TRUNCATE TABLE testMultiOutCall"));

      // Execute the procedure with two out parameters. Expect a single Result
      // with no update count. Expect the an indexed based String bind to
      // have been inserted by the call.
      consumeOne(connection.createStatement(
        "BEGIN testMultiOutCallAdd(?, ?, ?); END;")
        .bind(0, "Indexed Bind")
        .bind(1, Parameters.out(R2dbcType.NUMERIC))
        .bind(2, Parameters.out(R2dbcType.NUMERIC))
        .execute(),
        result -> awaitNone(result.getRowsUpdated()));
      awaitQuery(asList(asList(3, "Indexed Bind")),
        readable -> asList(readable.get(0, Integer.class), readable.get(1)),
        connection.createStatement("SELECT * FROM testMultiOutCall"));

      // Execute the procedure with two out parameters. Expect a single Result
      // with no update count. Expect the a named String bind to have been
      // inserted by the call.
      consumeOne(connection.createStatement(
        "BEGIN testMultiOutCallAdd(:parameter, :out, :newCount); END;")
        .bind("parameter", "Named Bind")
        .bind("out", Parameters.out(R2dbcType.NUMERIC))
        .bind("newCount", Parameters.out(R2dbcType.NUMERIC))
        .execute(),
        result ->
          awaitOne(asList(4, 2), result.map(readable ->
            asList(readable.get("out", Integer.class),
              readable.get("newCount", Integer.class)))));
      awaitQuery(asList(asList(3, "Indexed Bind"), asList(4, "Named Bind")),
        readable -> asList(readable.get(0, Integer.class), readable.get(1)),
        connection.createStatement(
          "SELECT * FROM testMultiOutCall ORDER BY value"));

      // Delete the previously inserted readables
      awaitExecution(connection.createStatement(
        "TRUNCATE TABLE testMultiOutCall"));

      // Execute the procedure with two out parameters. Expect a single Result
      // with no update count. Expect the an indexed based Parameter bind to
      // have been inserted by the call.
      consumeOne(connection.createStatement(
        "BEGIN testMultiOutCallAdd(?, ?, ?); END;")
        .bind(0, Parameters.in(R2dbcType.VARCHAR, "Indexed Parameter"))
        .bind(1, Parameters.out(R2dbcType.NUMERIC))
        .bind(2, Parameters.out(R2dbcType.NUMERIC))
        .execute(),
        result -> awaitNone(result.getRowsUpdated()));
      awaitQuery(asList(asList(5, "Indexed Parameter")),
        readable -> asList(readable.get(0, Integer.class), readable.get(1)),
        connection.createStatement("SELECT * FROM testMultiOutCall"));

      // Execute the procedure with two out parameters. Expect a single Result
      // with no update count. Expect the a named Parameter bind to have been
      // inserted by the call.
      consumeOne(connection.createStatement(
        "BEGIN testMultiOutCallAdd(:parameter, :out, :newCount); END;")
        .bind("parameter",
          Parameters.in(R2dbcType.VARCHAR, "Named Parameter"))
        .bind("out", Parameters.out(R2dbcType.NUMERIC))
        .bind("newCount", Parameters.out(R2dbcType.NUMERIC))
        .execute(),
        result ->
          awaitOne(asList(6, 2), result.map(readable ->
            asList(readable.get("out", Integer.class),
              readable.get("newCount", Integer.class)))));
      awaitQuery(asList(
        asList(5, "Indexed Parameter"), asList(6, "Named Parameter")),
          readable -> asList(readable.get(0, Integer.class), readable.get(1)),
        connection.createStatement(
          "SELECT * FROM testMultiOutCall ORDER BY value"));

      // Delete the previously inserted readables
      awaitExecution(connection.createStatement(
        "TRUNCATE TABLE testMultiOutCall"));

      // Execute the procedure with two out parameters. Expect a single Result
      // with no update count. Expect the an indexed based Parameter.In bind to
      // have been inserted by the call.
      consumeOne(connection.createStatement(
        "BEGIN testMultiOutCallAdd(?, ?, ?); END;")
        .bind(0, Parameters.in(R2dbcType.VARCHAR, "Indexed Parameter.In"))
        .bind(1, Parameters.out(R2dbcType.NUMERIC))
        .bind(2, Parameters.out(R2dbcType.NUMERIC))
        .execute(),
        result -> awaitNone(result.getRowsUpdated()));
      awaitQuery(asList(asList(7, "Indexed Parameter.In")),
        readable -> asList(readable.get(0, Integer.class), readable.get(1)),
        connection.createStatement("SELECT * FROM testMultiOutCall"));

      // Execute the procedure with two out parameters. Expect a single Result
      // with no update count. Expect the a named Parameter.In bind to have been
      // inserted by the call.
      consumeOne(connection.createStatement(
        "BEGIN testMultiOutCallAdd(:parameter, :out, :newCount); END;")
        .bind("parameter",
          Parameters.in(R2dbcType.VARCHAR, "Named Parameter.In"))
        .bind("out", Parameters.out(R2dbcType.NUMERIC))
        .bind("newCount", Parameters.out(R2dbcType.NUMERIC))
        .execute(),
        result -> awaitOne(result.map(readable -> readable.get("out"))));
      awaitQuery(asList(
        asList(7, "Indexed Parameter.In"), asList(8, "Named Parameter.In")),
        readable -> asList(readable.get(0, Integer.class), readable.get(1)),
        connection.createStatement(
          "SELECT * FROM testMultiOutCall ORDER BY value"));
    }
    finally {
      tryAwaitExecution(connection.createStatement("DROP TABLE testMultiOutCall"));
      tryAwaitExecution(connection.createStatement(
        "DROP PROCEDURE testMultiOutCallAdd"));
      tryAwaitNone(connection.close());
    }
  }

  /**
   * Verify {@link OracleStatementImpl#execute()} when calling a procedure
   * having no out binds and returning implicit results.
   */
  @Test
  public void testNoOutImplicitResult() {
    Connection connection = awaitOne(sharedConnection());
    try {
      awaitExecution(connection.createStatement(
        "CREATE TABLE testNoOutImplicitResult (count NUMBER)"));

      // Load [0,100] into the table
      Statement insert = connection.createStatement(
        "INSERT INTO testNoOutImplicitResult VALUES (?)");
      IntStream.range(0, 100)
        .forEach(i -> insert.bind(0, i).add());
      insert.bind(0, 100);
      awaitOne(101L, Flux.from(insert.execute())
        .flatMap(Result::getRowsUpdated)
        .reduce(0L, (total, updateCount) -> total + updateCount));

      // Create a procedure that returns a cursor
      awaitExecution(connection.createStatement(
        "CREATE OR REPLACE PROCEDURE countDown (" +
          " countFrom IN NUMBER DEFAULT 100)" +
          " IS" +
          " countDownCursor SYS_REFCURSOR;" +
          " BEGIN" +
          " OPEN countDownCursor FOR " +
          "   SELECT count FROM testNoOutImplicitResult" +
          "   WHERE count <= countFrom" +
          "   ORDER BY count DESC;" +
          " DBMS_SQL.RETURN_RESULT(countDownCursor);" +
          " END;"));

      // Execute without setting the countFrom parameter, and expect one
      // Result with rows counting down from the default countFrom value, 100
      awaitQuery(Stream.iterate(
        100, previous -> previous >= 0, previous -> previous - 1)
          .collect(Collectors.toList()),
        row -> row.get(0, Integer.class),
        connection.createStatement("BEGIN countDown; END;"));

      // Execute with with an in bind parameter, and expect one
      // Result with rows counting down from the parameter value
      awaitQuery(Stream.iterate(
        10, previous -> previous >= 0, previous -> previous - 1)
          .collect(Collectors.toList()),
        row -> row.get(0, Integer.class),
        connection.createStatement("BEGIN countDown(?); END;")
          .bind(0, 10));

      // Create a procedure that returns multiple cursors
      awaitExecution(connection.createStatement(
        "CREATE OR REPLACE PROCEDURE countDown (" +
          " countFrom IN NUMBER DEFAULT 50)" +
          " IS" +
          " countDownCursor SYS_REFCURSOR;" +
          " countUpCursor SYS_REFCURSOR;" +
          " BEGIN" +

          " OPEN countDownCursor FOR " +
          "   SELECT count FROM testNoOutImplicitResult" +
          "   WHERE count <= countFrom" +
          "   ORDER BY count DESC;" +
          " DBMS_SQL.RETURN_RESULT(countDownCursor);" +

          " OPEN countUpCursor FOR " +
          "   SELECT count FROM testNoOutImplicitResult" +
          "   WHERE count >= countFrom" +
          "   ORDER BY count;" +
          " DBMS_SQL.RETURN_RESULT(countUpCursor);" +

          " END;"));


      awaitMany(asList(
        // countDownCursor
        Stream.iterate(
          50, previous -> previous >= 0, previous -> previous - 1)
          .collect(Collectors.toList()),
        // countUpCursor
        Stream.iterate(
          50, previous -> previous <= 100, previous -> previous + 1)
          .collect(Collectors.toList())),
        // Map rows of two Result.map(..) publishers into two Lists
        Flux.from(connection.createStatement("BEGIN countDown; END;")
          .execute())
          .concatMap(result ->
            Flux.from(result.map(row ->
              row.get(0, Integer.class)))
              .collectList()));

      // Expect Implicit Results to have no update counts
      AtomicLong count = new AtomicLong(-9);
      awaitMany(asList(-9L, -10L),
        Flux.from(connection.createStatement("BEGIN countDown; END;")
          .execute())
          .concatMap(result ->
            Flux.from(result.getRowsUpdated())
              .defaultIfEmpty(count.getAndDecrement())));

    }
    finally {
      tryAwaitExecution(connection.createStatement("DROP PROCEDURE countDown"));
      tryAwaitExecution(connection.createStatement(
        "DROP TABLE testNoOutImplicitResult"));
      tryAwaitNone(connection.close());
    }
  }

  /**
   * Verify {@link OracleStatementImpl#execute()} when calling a procedure
   * having out binds and returning implicit results.
   */
  @Test
  public void testOutAndImplicitResult() {
    Connection connection = awaitOne(sharedConnection());
    try {
      awaitExecution(connection.createStatement(
        "CREATE TABLE testOutAndImplicitResult (count NUMBER)"));

      // Load [0,100] into the table
      Statement insert = connection.createStatement(
        "INSERT INTO testOutAndImplicitResult VALUES (?)");
      IntStream.range(0, 100)
        .forEach(i -> insert.bind(0, i).add());
      insert.bind(0, 100);
      awaitOne(101L, Flux.from(insert.execute())
        .flatMap(Result::getRowsUpdated)
        .reduce(0L, (total, updateCount) -> total + updateCount));

      // Create a procedure that returns a cursor
      awaitExecution(connection.createStatement(
        "CREATE OR REPLACE PROCEDURE countDown (" +
          " outValue OUT VARCHAR2)" +
          " IS" +
          " countDownCursor SYS_REFCURSOR;" +
          " BEGIN" +
          " outValue := 'test';" +
          " OPEN countDownCursor FOR " +
          "   SELECT count FROM testOutAndImplicitResult" +
          "   WHERE count <= 100" +
          "   ORDER BY count DESC;" +
          " DBMS_SQL.RETURN_RESULT(countDownCursor);" +
          " END;"));

      // Expect one Result with rows counting down from 100, then one Result
      // with the out bind value
      awaitMany(asList(
        Stream.iterate(
          100, previous -> previous >= 0, previous -> previous - 1)
          .map(String::valueOf)
          .collect(Collectors.toList()),
        asList("test")),
        Flux.from(connection.createStatement("BEGIN countDown(:outValue); END;")
          .bind("outValue", Parameters.out(R2dbcType.VARCHAR))
          .execute())
          .concatMap(result ->
            Flux.from(result.map(row ->
              row.get(0, String.class)))
              .collectList()));

      // Create a procedure that returns multiple cursors
      awaitExecution(connection.createStatement(
        "CREATE OR REPLACE PROCEDURE countDown (" +
          " outValue OUT VARCHAR2)" +
          " IS" +
          " countDownCursor SYS_REFCURSOR;" +
          " countUpCursor SYS_REFCURSOR;" +
          " BEGIN" +

          " outValue := 'test';" +

          " OPEN countDownCursor FOR " +
          "   SELECT count FROM testOutAndImplicitResult" +
          "   WHERE count <= 50" +
          "   ORDER BY count DESC;" +
          " DBMS_SQL.RETURN_RESULT(countDownCursor);" +

          " OPEN countUpCursor FOR " +
          "   SELECT count FROM testOutAndImplicitResult" +
          "   WHERE count >= 50" +
          "   ORDER BY count;" +
          " DBMS_SQL.RETURN_RESULT(countUpCursor);" +

          " END;"));


      awaitMany(asList(
        // countDownCursor
        Stream.iterate(
          50, previous -> previous >= 0, previous -> previous - 1)
          .map(String::valueOf)
          .collect(Collectors.toList()),
        // countUpCursor
        Stream.iterate(
          50, previous -> previous <= 100, previous -> previous + 1)
          .map(String::valueOf)
          .collect(Collectors.toList()),
        asList("test")),
        // Map rows of two Result.map(..) publishers into two Lists
        Flux.from(connection.createStatement("BEGIN countDown(:outValue); END;")
          .bind("outValue", Parameters.out(R2dbcType.VARCHAR))
          .execute())
          .concatMap(result ->
            Flux.from(result.map(row ->
              row.get(0, String.class)))
              .collectList()));

      // Expect Implicit Results to have no update counts
      AtomicLong count = new AtomicLong(-8);
      awaitMany(asList(-8L, -9L, -10L),
        Flux.from(connection.createStatement("BEGIN countDown(?); END;")
          .bind(0, Parameters.out(R2dbcType.VARCHAR))
          .execute())
          .concatMap(result ->
            Flux.from(result.getRowsUpdated())
              .defaultIfEmpty(count.getAndDecrement())));

    }
    finally {
      tryAwaitExecution(connection.createStatement("DROP PROCEDURE countDown"));
      tryAwaitExecution(connection.createStatement(
        "DROP TABLE testOutAndImplicitResult"));
      tryAwaitNone(connection.close());
    }
  }

  /**
   * Verifies that {@link OracleStatementImpl#execute()} emits a {@link Result}
   * with a {@link OracleR2dbcWarning} segment when the execution results in a
   * warning.
   */
  @Test
  public void testWarningMessage() {
    Connection connection =
      Mono.from(sharedConnection()).block(connectTimeout());
    try {

      // Create a procedure using invalid syntax and expect the Result to
      // have an OracleR2dbcWarning with an R2dbcException having a SQLWarning
      // as it's initial cause. Expect the Result to have an update count of
      // zero as well, indicating that the statement completed after the
      // warning.
      AtomicInteger segmentCount = new AtomicInteger(0);
      R2dbcException r2dbcException =
        awaitOne(Flux.from(connection.createStatement(
          "CREATE OR REPLACE PROCEDURE testWarningMessage" +
            " IS BEGIN;")
          .execute())
          .concatMap(result ->
            result.flatMap(segment -> {
              int index = segmentCount.getAndIncrement();
              if (index == 0) {
                // Expect the first segment to be an update count
                assertTrue(segment instanceof UpdateCount,
                  "Unexpected Segment: " + segment);
                assertEquals(0, ((UpdateCount)segment).value());
                return Mono.empty();
              }
              else if (index == 1) {
                // Expect second segment to be a warning
                assertTrue(segment instanceof OracleR2dbcWarning,
                  "Unexpected Segment: " + segment);
                return Mono.just(((OracleR2dbcWarning)segment).exception());
              }
              else {
                fail("Unexpected Segment: " + segment);
                return Mono.error(new AssertionError("Should not reach here"));
              }
            })));

      // Expect ORA-17110 for an execution that completed with a warning
      assertEquals(17110, r2dbcException.getErrorCode());
      Throwable cause = r2dbcException.getCause();
      assertTrue(cause instanceof SQLWarning, "Unexpected cause: " + cause);
      assertEquals(17110, ((SQLWarning)cause).getErrorCode());
      assertNull(cause.getCause());
    }
    finally {
      tryAwaitNone(connection.close());
    }
  }

  /**
   * Verifies that concurrent statement execution on a single
   * connection does not cause threads to block when there are many threads
   * available.
   */
  @Test
  public void testConcurrentExecuteManyThreads() throws InterruptedException {
    ExecutorService executorService = Executors.newFixedThreadPool(4);
    try {
      Connection connection = awaitOne(connect(executorService));
      try {
        verifyConcurrentExecute(connection);
      }
      finally {
        tryAwaitNone(connection.close());
      }
    }
    finally {
      executorService.shutdown();
      executorService.awaitTermination(
        sqlTimeout().toSeconds(), TimeUnit.SECONDS);
    }
  }

  /**
   * Verifies that concurrent statement execution on a single
   * connection does not cause threads to block when there is just one thread
   * available.
   */
  @Test
  public void testConcurrentExecuteSingleThread() throws InterruptedException {
    ExecutorService executorService = Executors.newSingleThreadExecutor();
    try {
      Connection connection = awaitOne(connect(executorService));
      try {
        verifyConcurrentExecute(connection);
      }
      finally {
        tryAwaitNone(connection.close());
      }
    }
    finally {
      executorService.shutdown();
      executorService.awaitTermination(
        sqlTimeout().toSeconds(), TimeUnit.SECONDS);
    }
  }

  /**
   * Verifies that concurrent statement execution and row fetching on a single
   * connection does not cause threads to block when there is just one thread
   * available.
   */
  @Test
  public void testConcurrentFetchSingleThread() throws InterruptedException {
    ExecutorService executorService = Executors.newSingleThreadExecutor();
    try {
      Connection connection = awaitOne(connect(executorService));
      try {
        verifyConcurrentFetch(connection);
      }
      finally {
        tryAwaitNone(connection.close());
      }
    }
    finally {
      executorService.shutdown();
      executorService.awaitTermination(
        sqlTimeout().toSeconds(), TimeUnit.SECONDS);
    }
  }

  /**
   * Verifies that concurrent statement execution and row fetching on a single
   * connection does not cause threads to block when there are many threads
   * available.
   */
  @Test
  public void testConcurrentFetchManyThreads() throws InterruptedException {
    ExecutorService executorService = Executors.newFixedThreadPool(4);
    try {
      Connection connection = awaitOne(connect(executorService));
      try {
        verifyConcurrentFetch(connection);
      }
      finally {
        tryAwaitNone(connection.close());
      }
    }
    finally {
      executorService.shutdown();
      executorService.awaitTermination(
        sqlTimeout().toSeconds(), TimeUnit.SECONDS);
    }
  }

  /**
   * Verifies behavior when commitTransaction() and close() Publishers are
   * subscribed to concurrently due to cancelling a Flux.usingWhen(...)
   * operator.
   */
  @Test
  public void testUsingWhenCancel() {
    Connection connection = awaitOne(sharedConnection());
    try {
      awaitExecution(connection.createStatement(
        "CREATE TABLE testUsingWhenCancel (value NUMBER)"));

      // Use more threads than what the FJP has available
      @SuppressWarnings({"unchecked","rawtypes"})
      Publisher<Boolean>[] publishers =
        new Publisher[ForkJoinPool.getCommonPoolParallelism() * 4];

      for (int i = 0; i < publishers.length; i++) {

        int value = i;

        // The hasElements operator below will cancel its subscription upon
        // receiving onNext. This triggers a subscription to the
        // commitTransaction() publisher, immediately followed by a subscription
        // to the close() publisher. Expect the driver to defer the subscription
        // to the close() publisher until the commitTransaction publisher has
        // completed. If not deferred, then the thread subscribing to the close
        // publisher will block, and this test will deadlock as the
        // commitTransaction publisher has no available thread to complete with.
        Mono<Boolean> mono = Flux.usingWhen(
          newConnection(),
          newConnection ->
            Flux.usingWhen(
              Mono.from(newConnection.beginTransaction())
                .thenReturn(newConnection),
              newConnection0 ->
                Flux.from(newConnection.createStatement(
                  "INSERT INTO testUsingWhenCancel VALUES (?)")
                  .bind(0, value)
                  .execute())
                  .flatMap(Result::getRowsUpdated),
              Connection::commitTransaction),
          Connection::close)
          .hasElements()
          .cache();

        mono.subscribe();
        publishers[i] = mono;
      }

      awaitMany(
        Stream.generate(() -> true)
          .limit(publishers.length)
          .collect(Collectors.toList()),
        Flux.merge(publishers));

    }
    finally {
      // Note that Flux.usingWhen doesn't actually wait for the
      // commitTransaction publisher to complete (because the downstream
      // subscriber has already cancelled the subscription, so it can't
      // receive the result anyway).
      // This means the transactions may not have ended by the time the
      // drop table command executes. Set a DDL wait timeout to avoid a
      // "Resource busy..." error from the database.
      tryAwaitExecution(connection.createStatement(
        "ALTER SESSION SET ddl_lock_timeout=15"));
      tryAwaitExecution(connection.createStatement(
        "DROP TABLE testUsingWhenCancel"));
      tryAwaitNone(connection.close());
    }
  }

  /**
   * Verifies that {@link R2dbcException#getSql()} returns the SQL command
   * that caused an exception.
   */
  @Test
  public void testGetSql() {
    Connection connection = awaitOne(sharedConnection());
    try {
      String badSql = "SELECT 0 FROM dooool";
      Result result = awaitOne(connection.createStatement(badSql).execute());
      R2dbcException r2dbcException = assertThrows(R2dbcException.class, () ->
        awaitOne(result.getRowsUpdated()));
      assertEquals(badSql, r2dbcException.getSql());
    }
    finally {
      tryAwaitNone(connection.close());
    }
  }

  /**
   * Verifies that a SYS_REFCURSOR out parameter can be consumed as a
   * {@link Result} object.
   */
  @Test
  public void testRefCursorOut() {
    Connection connection = awaitOne(sharedConnection());
    try {
      List<TestRow> rows = createRows(100);

      // Create a table with some rows to query
      awaitExecution(connection.createStatement(
        "CREATE TABLE testRefCursorTable(id NUMBER, value VARCHAR(10))"));
      Statement insertStatement = connection.createStatement(
        "INSERT INTO testRefCursorTable VALUES (:id, :value)");
      awaitUpdate(
        rows.stream()
          .map(row -> 1)
          .collect(Collectors.toList()),
        bindRows(rows, insertStatement));

      // Create a procedure that returns a cursor over the rows
      awaitExecution(connection.createStatement(
        "CREATE OR REPLACE PROCEDURE testRefCursorProcedure(" +
          " countCursor OUT SYS_REFCURSOR)" +
          " IS" +
          " BEGIN" +
          " OPEN countCursor FOR " +
          "   SELECT id, value FROM testRefCursorTable" +
          "   ORDER BY id;" +
          " END;"));

      // Call the procedure with the cursor registered as an out parameter, and
      // expect it to map to a Result. Then consume the rows of the Result and
      // verify they have the expected values inserted above.
      awaitMany(
        rows,
        Flux.from(connection.createStatement(
              "BEGIN testRefCursorProcedure(:countCursor); END;")
            .bind("countCursor", Parameters.out(OracleR2dbcTypes.REF_CURSOR))
            .execute())
          .flatMap(result ->
            result.map(outParameters ->
              outParameters.get("countCursor")))
          .cast(Result.class)
          .flatMap(countCursor ->
            countCursor.map(row ->
              new TestRow(
                row.get("id", Integer.class),
                row.get("value", String.class)))));

      // Verify the procedure call again. This time using an explicit
      // Result.class argument to Row.get(...). Also, this time using
      // Result.flatMap to create the publisher within the segment mapping
      // function
      awaitMany(
        rows,
        Flux.from(connection.createStatement(
            "BEGIN testRefCursorProcedure(:countCursor); END;")
          .bind("countCursor", Parameters.out(OracleR2dbcTypes.REF_CURSOR))
          .execute())
          .flatMap(result ->
            result.flatMap(segment ->
              ((Result.OutSegment)segment).outParameters()
                  .get(0, Result.class)
                  .map(row ->
                    new TestRow(
                      row.get("id", Integer.class),
                      row.get("value", String.class))))));
    }
    catch (Exception exception) {
      showErrors(connection);
      throw exception;
    }
    finally {
      tryAwaitExecution(connection.createStatement(
        "DROP PROCEDURE testRefCursorProcedure"));
      tryAwaitExecution(connection.createStatement(
        "DROP TABLE testRefCursorTable"));
      tryAwaitNone(connection.close());
    }
  }

  /**
   * Verifies that SYS_REFCURSOR out parameters can be consumed as
   * {@link Result} objects.
   */
  @Test
  public void testMultipleRefCursorOut() {
    Connection connection = awaitOne(sharedConnection());
    try {
      List<TestRow> rows = createRows(100);

      // Create a table with some rows to query
      awaitExecution(connection.createStatement(
        "CREATE TABLE testMultiRefCursorTable(id NUMBER, value VARCHAR(10))"));
      Statement insertStatement = connection.createStatement(
        "INSERT INTO testMultiRefCursorTable VALUES (:id, :value)");
      awaitUpdate(
        rows.stream()
          .map(row -> 1)
          .collect(Collectors.toList()),
        bindRows(rows, insertStatement));

      // Create a procedure that returns a multiple cursors over the rows
      awaitExecution(connection.createStatement(
        "CREATE OR REPLACE PROCEDURE testMultiRefCursorProcedure(" +
          " countCursor0 OUT SYS_REFCURSOR," +
          " countCursor1 OUT SYS_REFCURSOR)" +
          " IS" +
          " BEGIN" +
          " OPEN countCursor0 FOR " +
          "   SELECT id, value FROM testMultiRefCursorTable" +
          "   ORDER BY id;" +
          " OPEN countCursor1 FOR " +
          "   SELECT id, value FROM testMultiRefCursorTable" +
          "   ORDER BY id DESC;" +
          " END;"));

      // Call the procedure with the cursors registered as out parameters, and
      // expect them to map to Results. Then consume the rows of each Result and
      // verify they have the expected values inserted above.
      List<TestRow> expectedRows = new ArrayList<>(rows);
      Collections.reverse(rows);
      expectedRows.addAll(rows);
      awaitMany(
        expectedRows,
        Flux.from(connection.createStatement(
              "BEGIN testMultiRefCursorProcedure(:countCursor0, :countCursor1); END;")
            .bind("countCursor0", Parameters.out(OracleR2dbcTypes.REF_CURSOR))
            .bind("countCursor1", Parameters.out(OracleR2dbcTypes.REF_CURSOR))
            .execute())
          .flatMap(result ->
            result.map(outParameters ->
              List.of(
                (Result)outParameters.get("countCursor0"),
                (Result)outParameters.get("countCursor1"))))
          .flatMap(results ->
            Flux.concat(
              results.get(0).map(row ->
                new TestRow(
                  row.get("id", Integer.class),
                  row.get("value", String.class))),
              results.get(1).map(row ->
                new TestRow(
                  row.get("id", Integer.class),
                  row.get("value", String.class))))));

      // Run the same verification, this time with Result.class argument to
      // Row.get(...), and mapping the REF CURSOR Results into a Publisher
      // within the row mapping function
      awaitMany(
        expectedRows,
        Flux.from(connection.createStatement(
              "BEGIN testMultiRefCursorProcedure(:countCursor0, :countCursor1); END;")
            .bind("countCursor0", Parameters.out(OracleR2dbcTypes.REF_CURSOR))
            .bind("countCursor1", Parameters.out(OracleR2dbcTypes.REF_CURSOR))
            .execute())
          .flatMap(result ->
            result.map(outParameters ->
              Flux.concat(
                outParameters.get("countCursor0", Result.class).map(row ->
                  new TestRow(
                    row.get(0, Integer.class),
                    row.get(1, String.class))),
                outParameters.get("countCursor1", Result.class).map(row ->
                  new TestRow(
                    row.get(0, Integer.class),
                    row.get(1, String.class))))))
          .flatMap(Function.identity()));
    }
    catch (Exception exception) {
      showErrors(connection);
      throw exception;
    }
    finally {
      tryAwaitExecution(connection.createStatement(
        "DROP PROCEDURE testMultiRefCursorProcedure"));
      tryAwaitExecution(connection.createStatement(
        "DROP TABLE testMultiRefCursorTable"));
      tryAwaitNone(connection.close());
    }
  }

  /**
   * Verifies behavior for a PL/SQL call having {@code ARRAY} type IN bind
   */
  @Test
  public void testInArrayCall() {
    Connection connection = awaitOne(sharedConnection());
    try {
      awaitExecution(connection.createStatement(
        "CREATE TYPE TEST_IN_ARRAY AS ARRAY(8) OF NUMBER"));
      awaitExecution(connection.createStatement(
        "CREATE TABLE testInArrayCall(id NUMBER, value TEST_IN_ARRAY)"));
      awaitExecution(connection.createStatement(
        "CREATE OR REPLACE PROCEDURE testInArrayProcedure (" +
          " id IN NUMBER," +
          " inArray IN TEST_IN_ARRAY)" +
          " IS" +
          " BEGIN" +
          " INSERT INTO testInArrayCall VALUES(id, inArray);" +
          " END;"));

      class TestRow {
        Long id;
        int[] value;
        TestRow(Long id, int[] value) {
          this.id = id;
          this.value = value;
        }
        @Override
        public boolean equals(Object other) {
          return other instanceof TestRow
            && Objects.equals(((TestRow) other).id, id)
            && Objects.deepEquals(((TestRow)other).value, value);
        }

        @Override
        public String toString() {
          return id + ", " + Arrays.toString(value);
        }
      }

      TestRow row0 = new TestRow(0L, new int[]{1, 2, 3});
      OracleR2dbcTypes.ArrayType arrayType =
        OracleR2dbcTypes.arrayType("TEST_IN_ARRAY");
      Statement callStatement = connection.createStatement(
        "BEGIN testInArrayProcedure(:id, :value); END;");
      awaitExecution(
        callStatement
          .bind("id", row0.id)
          .bind("value", Parameters.in(arrayType, row0.value)));

      awaitQuery(
        List.of(row0),
        row ->
          new TestRow(
            row.get("id", Long.class),
            row.get("value", int[].class)),
        connection.createStatement(
          "SELECT id, value FROM testInArrayCall ORDER BY id"));

      TestRow row1 = new TestRow(1L, new int[]{4, 5, 6});
      awaitExecution(
        callStatement
          .bind("id", row1.id)
          .bind("value", Parameters.in(arrayType, row1.value)));

      awaitQuery(
        List.of(row0, row1),
        row ->
          new TestRow(
            row.get("id", Long.class),
            row.get("value", int[].class)),
        connection.createStatement(
          "SELECT id, value FROM testInArrayCall ORDER BY id"));
    }
    finally {
      tryAwaitExecution(connection.createStatement(
        "DROP TABLE testInArrayCall"));
      tryAwaitExecution(connection.createStatement(
        "DROP PROCEDURE testInArrayProcedure"));
      tryAwaitExecution(connection.createStatement(
        "DROP TYPE TEST_IN_ARRAY"));
      tryAwaitNone(connection.close());
    }
  }

  /**
   * Verifies behavior for a PL/SQL call having {@code ARRAY} type OUT bind
   */
  @Test
  public void testOutArrayCall() {
    Connection connection = awaitOne(sharedConnection());
    try {
      awaitExecution(connection.createStatement(
        "CREATE TYPE TEST_OUT_ARRAY AS ARRAY(8) OF NUMBER"));
      awaitExecution(connection.createStatement(
        "CREATE TABLE testOutArrayCall(id NUMBER, value TEST_OUT_ARRAY)"));
      awaitExecution(connection.createStatement(
        "CREATE OR REPLACE PROCEDURE testOutArrayProcedure (" +
          "   inId IN NUMBER," +
          "   outArray OUT TEST_OUT_ARRAY)" +
          " IS" +
          " BEGIN" +
          "   SELECT value INTO outArray" +
          "     FROM testOutArrayCall" +
          "     WHERE id = inId;" +
          " EXCEPTION" +
          "   WHEN NO_DATA_FOUND THEN" +
          "     outArray := NULL;" +
          " END;"));

      class TestRow {
        Long id;
        Integer[] value;
        TestRow(Long id, Integer[] value) {
          this.id = id;
          this.value = value;
        }

        @Override
        public boolean equals(Object other) {
          return other instanceof TestRow
            && Objects.equals(((TestRow) other).id, id)
            && Objects.deepEquals(((TestRow)other).value, value);
        }

        @Override
        public String toString() {
          return id + ", " + Arrays.toString(value);
        }
      }

      OracleR2dbcTypes.ArrayType arrayType =
        OracleR2dbcTypes.arrayType("TEST_OUT_ARRAY");
      Statement callStatement = connection.createStatement(
        "BEGIN testOutArrayProcedure(:id, :value); END;");

      // Expect a NULL out parameter before any rows have been inserted
      awaitQuery(
        List.of(Optional.empty()),
        outParameters -> {
          assertNull(outParameters.get("value"));
          assertNull(outParameters.get("value", int[].class));
          assertNull(outParameters.get("value", Integer[].class));
          return Optional.empty();
        },
        callStatement
          .bind("id", -1)
          .bind("value", Parameters.out(arrayType)));

      // Insert a row and expect an out parameter with the value
      TestRow row0 = new TestRow(0L, new Integer[]{1, 2, 3});
      awaitUpdate(1, connection.createStatement(
          "INSERT INTO testOutArrayCall VALUES (:id, :value)")
        .bind("id", row0.id)
        .bind("value", Parameters.in(arrayType, row0.value)));
      awaitQuery(
        List.of(row0),
        outParameters ->
          new TestRow(row0.id, outParameters.get("value", Integer[].class)),
        callStatement
          .bind("id", row0.id)
          .bind("value", Parameters.out(arrayType)));

      // Insert another row and expect an out parameter with the value
      TestRow row1 = new TestRow(1L, new Integer[]{4, 5, 6});
      awaitUpdate(1, connection.createStatement(
          "INSERT INTO testOutArrayCall VALUES (:id, :value)")
        .bind("id", row1.id)
        .bind("value", Parameters.in(arrayType, row1.value)));
      awaitQuery(
        List.of(row1),
        outParameters ->
          new TestRow(row1.id, outParameters.get("value", Integer[].class)),
        callStatement
          .bind("id", row1.id)
          .bind("value", Parameters.out(arrayType)));
    }
    finally {
      tryAwaitExecution(connection.createStatement(
        "DROP TABLE testOutArrayCall"));
      tryAwaitExecution(connection.createStatement(
        "DROP PROCEDURE testOutArrayProcedure"));
      tryAwaitExecution(connection.createStatement(
        "DROP TYPE TEST_OUT_ARRAY"));
      tryAwaitNone(connection.close());
    }
  }

  /**
   * Verifies behavior for a PL/SQL call having {@code ARRAY} type OUT bind
   */
  @Test
  public void testInOutArrayCall() {
    Connection connection = awaitOne(sharedConnection());
    try {
      awaitExecution(connection.createStatement(
        "CREATE TYPE TEST_IN_OUT_ARRAY AS ARRAY(8) OF NUMBER"));
      awaitExecution(connection.createStatement(
        "CREATE TABLE testInOutArrayCall(id NUMBER, value TEST_IN_OUT_ARRAY)"));
      awaitExecution(connection.createStatement(
        "CREATE OR REPLACE PROCEDURE testInOutArrayProcedure (" +
          "   inId IN NUMBER," +
          "   inOutArray IN OUT TEST_IN_OUT_ARRAY)" +
          " IS" +
          " newValue TEST_IN_OUT_ARRAY;" +
          " BEGIN" +
          "" +
          " newValue := TEST_IN_OUT_ARRAY();" +
          " newValue.extend(inOutArray.count);" +
          " FOR i IN 1 .. inOutArray.count LOOP" +
          "   newValue(i) := inOutArray(i);" +
          " END LOOP;" +
          "" +
          " BEGIN" +
          "   SELECT value INTO inOutArray" +
          "     FROM testInOutArrayCall" +
          "     WHERE id = inId;" +
          "   DELETE FROM testInOutArrayCall WHERE id = inId;" +
          "   EXCEPTION" +
          "     WHEN NO_DATA_FOUND THEN" +
          "       inOutArray := NULL;" +
          " END;" +
          "" +
          " INSERT INTO testInOutArrayCall VALUES (inId, newValue);" +
          "" +
          " END;"));

      class TestRow {
        Long id;
        Integer[] value;
        TestRow(Long id, Integer[] value) {
          this.id = id;
          this.value = value;
        }

        @Override
        public boolean equals(Object other) {
          return other instanceof TestRow
            && Objects.equals(((TestRow) other).id, id)
            && Objects.deepEquals(((TestRow)other).value, value);
        }

        @Override
        public String toString() {
          return id + ", " + Arrays.toString(value);
        }
      }

      OracleR2dbcTypes.ArrayType arrayType =
        OracleR2dbcTypes.arrayType("TEST_IN_OUT_ARRAY");
      Statement callStatement = connection.createStatement(
        "BEGIN testInOutArrayProcedure(:id, :value); END;");

      // Expect a NULL out parameter the first time a row is inserted
      TestRow row = new TestRow(0L, new Integer[]{1, 2, 3});
      awaitQuery(
        List.of(Optional.empty()),
        outParameters -> {
          assertNull(outParameters.get("value"));
          assertNull(outParameters.get("value", int[].class));
          assertNull(outParameters.get("value", Integer[].class));
          return Optional.empty();
        },
        callStatement
          .bind("id", row.id)
          .bind("value", Parameters.inOut(arrayType, row.value)));

      // Update the row and expect an out parameter with the previous value
      TestRow row1 = new TestRow(row.id, new Integer[]{4, 5, 6});
      awaitQuery(
        List.of(row),
        outParameters ->
          new TestRow(
            row.id,
            outParameters.get("value", Integer[].class)),
        callStatement
          .bind("id", row.id)
          .bind("value", Parameters.inOut(arrayType, row1.value)));

      // Update the row again and expect an out parameter with the previous
      // value
      TestRow row2 = new TestRow(row.id, new Integer[]{7, 8, 9});
      awaitQuery(
        List.of(row1),
        outParameters ->
          new TestRow(
            row.id,
            outParameters.get("value", Integer[].class)),
        callStatement
          .bind("id", row.id)
          .bind("value", Parameters.inOut(arrayType, row2.value)));
    }
    finally {
      tryAwaitExecution(connection.createStatement(
        "DROP TABLE testInOutArrayCall"));
      tryAwaitExecution(connection.createStatement(
        "DROP PROCEDURE testInOutArrayProcedure"));
      tryAwaitExecution(connection.createStatement(
        "DROP TYPE TEST_IN_OUT_ARRAY"));
      tryAwaitNone(connection.close());
    }
  }

  /**
   * Verifies behavior for a PL/SQL call having {@code OBJECT} type IN bind
   */
  @Test
  public void testInObjectCall() {
    Connection connection = awaitOne(sharedConnection());
    try {
      awaitExecution(connection.createStatement(
        "CREATE TYPE TEST_IN_OBJECT AS OBJECT(x NUMBER, y NUMBER, z NUMBER)"));
      awaitExecution(connection.createStatement(
        "CREATE TABLE testInObjectCall(id NUMBER, value TEST_IN_OBJECT)"));
      awaitExecution(connection.createStatement(
        "CREATE OR REPLACE PROCEDURE testInObjectProcedure (" +
          " id IN NUMBER," +
          " inObject IN TEST_IN_OBJECT)" +
          " IS" +
          " BEGIN" +
          " INSERT INTO testInObjectCall VALUES(id, inObject);" +
          " END;"));

      TestObjectRow row0 = new TestObjectRow(0L, new Integer[]{1, 2, 3});
      OracleR2dbcTypes.ObjectType objectType =
        OracleR2dbcTypes.objectType("TEST_IN_OBJECT");
      Statement callStatement = connection.createStatement(
        "BEGIN testInObjectProcedure(:id, :value); END;");
      awaitExecution(
        callStatement
          .bind("id", row0.id)
          .bind("value", Parameters.in(objectType, row0.value)));

      awaitQuery(
        List.of(row0),
        TestObjectRow::fromReadable,
        connection.createStatement(
          "SELECT id, value FROM testInObjectCall ORDER BY id"));

      TestObjectRow row1 = new TestObjectRow(1L, new Integer[]{4, 5, 6});
      awaitExecution(
        callStatement
          .bind("id", row1.id)
          .bind("value", constructObject(connection, objectType, row1.value)));

      awaitQuery(
        List.of(row0, row1),
        TestObjectRow::fromReadable,
        connection.createStatement(
          "SELECT id, value FROM testInObjectCall ORDER BY id"));
    }
    finally {
      tryAwaitExecution(connection.createStatement(
        "DROP TABLE testInObjectCall"));
      tryAwaitExecution(connection.createStatement(
        "DROP PROCEDURE testInObjectProcedure"));
      tryAwaitExecution(connection.createStatement(
        "DROP TYPE TEST_IN_OBJECT"));
      tryAwaitNone(connection.close());
    }
  }

  /**
   * Verifies behavior for a PL/SQL call having {@code OBJECT} type OUT bind
   */
  @Test
  public void testOutObjectCall() {
    Connection connection = awaitOne(sharedConnection());
    try {
      awaitExecution(connection.createStatement(
        "CREATE TYPE TEST_OUT_OBJECT AS OBJECT(x NUMBER, y NUMBER, z NUMBER)"));
      awaitExecution(connection.createStatement(
        "CREATE TABLE testOutObjectCall(id NUMBER, value TEST_OUT_OBJECT)"));
      awaitExecution(connection.createStatement(
        "CREATE OR REPLACE PROCEDURE testOutObjectProcedure (" +
          "   inId IN NUMBER," +
          "   outObject OUT TEST_OUT_OBJECT)" +
          " IS" +
          " BEGIN" +
          "   SELECT value INTO outObject" +
          "     FROM testOutObjectCall" +
          "     WHERE id = inId;" +
          " EXCEPTION" +
          "   WHEN NO_DATA_FOUND THEN" +
          "     outObject := NULL;" +
          " END;"));


      OracleR2dbcTypes.ObjectType objectType =
        OracleR2dbcTypes.objectType("TEST_OUT_OBJECT");
      Statement callStatement = connection.createStatement(
        "BEGIN testOutObjectProcedure(:id, :value); END;");

      // Expect a NULL out parameter before any rows have been inserted
      awaitQuery(
        List.of(Optional.empty()),
        outParameters -> {
          assertNull(outParameters.get("value"));
          assertNull(outParameters.get("value", Object[].class));
          assertNull(outParameters.get("value", Map.class));
          assertNull(outParameters.get("value", OracleR2dbcObject.class));
          return Optional.empty();
        },
        callStatement
          .bind("id", -1)
          .bind("value", Parameters.out(objectType)));

      // Insert a row and expect an out parameter with the value
      TestObjectRow row0 = new TestObjectRow(0L, new Integer[]{1, 2, 3});
      awaitUpdate(1, connection.createStatement(
          "INSERT INTO testOutObjectCall VALUES (:id, :value)")
        .bind("id", row0.id)
        .bind("value", Parameters.in(objectType, row0.value)));
      awaitQuery(
        List.of(row0),
        outParameters ->
          new TestObjectRow(
            row0.id,
            outParameters.get("value", OracleR2dbcObject.class)),
        callStatement
          .bind("id", row0.id)
          .bind("value", Parameters.out(objectType)));

      // Insert another row and expect an out parameter with the value
      TestObjectRow row1 = new TestObjectRow(1L, new Integer[]{4, 5, 6});
      awaitUpdate(1, connection.createStatement(
          "INSERT INTO testOutObjectCall VALUES (:id, :value)")
        .bind("id", row1.id)
        .bind("value", constructObject(connection, objectType, row1.value)));
      awaitQuery(
        List.of(row1),
        outParameters ->
          new TestObjectRow(
            row1.id,
            outParameters.get("value", OracleR2dbcObject.class)),
        callStatement
          .bind("id", row1.id)
          .bind("value", Parameters.out(objectType)));
    }
    finally {
      tryAwaitExecution(connection.createStatement(
        "DROP TABLE testOutObjectCall"));
      tryAwaitExecution(connection.createStatement(
        "DROP PROCEDURE testOutObjectProcedure"));
      tryAwaitExecution(connection.createStatement(
        "DROP TYPE TEST_OUT_OBJECT"));
      tryAwaitNone(connection.close());
    }
  }

  /**
   * Verifies behavior for a PL/SQL call having {@code OBJECT} type OUT bind
   */
  @Test
  public void testInOutObjectCall() {
    Connection connection = awaitOne(sharedConnection());
    try {
      awaitExecution(connection.createStatement(
        "CREATE TYPE TEST_IN_OUT_OBJECT AS OBJECT(x NUMBER, y NUMBER, z NUMBER)"));
      awaitExecution(connection.createStatement(
        "CREATE TABLE testInOutObjectCall(id NUMBER, value TEST_IN_OUT_OBJECT)"));
      awaitExecution(connection.createStatement(
        "CREATE OR REPLACE PROCEDURE testInOutObjectProcedure (" +
          "   inId IN NUMBER," +
          "   inOutObject IN OUT TEST_IN_OUT_OBJECT)" +
          " IS" +
          " newValue TEST_IN_OUT_OBJECT;" +
          " BEGIN" +
          "" +
          /*
          " newValue := TEST_IN_OUT_OBJECT();" +
          " newValue.extend(inOutObject.count);" +
          " FOR i IN 1 .. inOutObject.count LOOP" +
          "   newValue(i) := inOutObject(i);" +
          " END LOOP;" +
          "" +
           */
          " newValue := inOutObject;" +
          " BEGIN" +
          "   SELECT value INTO inOutObject" +
          "     FROM testInOutObjectCall" +
          "     WHERE id = inId;" +
          "   DELETE FROM testInOutObjectCall WHERE id = inId;" +
          "   EXCEPTION" +
          "     WHEN NO_DATA_FOUND THEN" +
          "       inOutObject := NULL;" +
          " END;" +
          "" +
          " INSERT INTO testInOutObjectCall VALUES (inId, newValue);" +
          "" +
          " END;"));

      OracleR2dbcTypes.ObjectType objectType =
        OracleR2dbcTypes.objectType("TEST_IN_OUT_OBJECT");
      Statement callStatement = connection.createStatement(
        "BEGIN testInOutObjectProcedure(:id, :value); END;");

      // Expect a NULL out parameter the first time a row is inserted
      TestObjectRow row = new TestObjectRow(0L, new Integer[]{1, 2, 3});
      awaitQuery(
        List.of(Optional.empty()),
        outParameters -> {
          assertNull(outParameters.get("value"));
          assertNull(outParameters.get("value", Object[].class));
          assertNull(outParameters.get("value", Map.class));
          assertNull(outParameters.get("value", OracleR2dbcObject.class));
          return Optional.empty();
        },
        callStatement
          .bind("id", row.id)
          .bind("value", Parameters.inOut(objectType, row.value)));

      // Update the row and expect an out parameter with the previous value
      TestObjectRow row1 = new TestObjectRow(row.id, new Integer[]{4, 5, 6});
      awaitQuery(
        List.of(row),
        outParameters ->
          new TestObjectRow(
            row.id,
            outParameters.get("value", OracleR2dbcObject.class)),
        callStatement
          .bind("id", row.id)
          .bind("value", Parameters.inOut(objectType, constructObject(
            connection, objectType, row1.value))));

      // Update the row again and expect an out parameter with the previous
      // value
      TestObjectRow row2 = new TestObjectRow(row.id, new Integer[]{7, 8, 9});
      awaitQuery(
        List.of(row1),
        outParameters ->
          new TestObjectRow(
            row.id,
            outParameters.get("value", OracleR2dbcObject.class)),
        callStatement
          .bind("id", row.id)
          .bind("value", Parameters.inOut(objectType, Map.of(
            "x", row2.value[0],
            "y", row2.value[1],
            "z", row2.value[2]))));
    }
    finally {
      tryAwaitExecution(connection.createStatement(
        "DROP TABLE testInOutObjectCall"));
      tryAwaitExecution(connection.createStatement(
        "DROP PROCEDURE testInOutObjectProcedure"));
      tryAwaitExecution(connection.createStatement(
        "DROP TYPE TEST_IN_OUT_OBJECT"));
      tryAwaitNone(connection.close());
    }
  }

  /**
   * Verifies OUT parameter binds in a RETURNING INTO clause.
   */
  @Test
  public void testReturnParameter() {
    Connection connection = awaitOne(sharedConnection());
    try {
      awaitExecution(connection.createStatement(
        "CREATE TABLE testReturnParameter(id NUMBER, value VARCHAR(100))"));

      TestRow insertRow = new TestRow(1, "a");
      Statement returnStatement = connection.createStatement(
        "BEGIN" +
          " INSERT INTO testReturnParameter" +
          " VALUES (?, ?)" +
          " RETURNING id, value" +
          " INTO ?, ?;" +
          " END;");
      returnStatement.bind(0, insertRow.id);
      returnStatement.bind(1, insertRow.value);
      returnStatement.bind(2, Parameters.out(R2dbcType.NUMERIC));
      returnStatement.bind(3, Parameters.out(R2dbcType.VARCHAR));

      Result returnResult = awaitOne(returnStatement.execute());
      TestRow returnRow = awaitOne(returnResult.map(outParameters ->
        new TestRow(
          outParameters.get(0, Integer.class),
          outParameters.get(1, String.class))));
      assertEquals(insertRow, returnRow);
    }
    finally {
      tryAwaitExecution(connection.createStatement(
        "DROP TABLE testReturnParameter"));
      tryAwaitNone(connection.close());
    }
  }

  /**
   * Verifies OUT parameter binds in a RETURNING INTO clause with a JSON
   * Duality View.
   */
  @Test
  public void testReturnParameterJsonDualityView() {
    // JSON Duality Views were introduced in Oracle Database version 23c, so
    // this test is skipped if the version is older than 23c.
    assumeTrue(databaseVersion() >= 23,
      "JSON Duality Views are not supported by database versions older than" +
        " 23");

    Connection connection = awaitOne(sharedConnection());
    try {
      awaitExecution(connection.createStatement(
        "CREATE TABLE testReturnParameterJsonDualityViewTable(" +
          "id NUMBER PRIMARY KEY, value VARCHAR(100))"));
      awaitExecution(connection.createStatement(
        "CREATE JSON DUALITY VIEW testReturnParameterJsonDualityView AS" +
          " SELECT JSON {'id' : t.id, 'value' : t.value}" +
          " FROM testReturnParameterJsonDualityViewTable t" +
          " WITH INSERT UPDATE DELETE"));

      // Verify returning the "data" column
      OracleJsonObject insertObject = new OracleJsonFactory().createObject();
      insertObject.put("id", 1);
      insertObject.put("value", "a");
      Statement returnStatement = connection.createStatement(
        "BEGIN" +
          " INSERT INTO testReturnParameterJsonDualityView" +
          " VALUES (?)" +
          " RETURNING data" +
          " INTO ?;" +
          " END;");
      returnStatement.bind(0, insertObject);
      returnStatement.bind(1, Parameters.out(OracleR2dbcTypes.JSON));

      Result returnResult = awaitOne(returnStatement.execute());
      OracleJsonObject returnObject =
        awaitOne(returnResult.map(outParameters ->
          outParameters.get(0, OracleJsonObject.class)));
      insertObject.put("_metadata", returnObject.get("_metadata"));
      assertEquals(insertObject, returnObject);

      // Verify returning a JSON_VALUE expression
      OracleJsonObject insertObjectB = new OracleJsonFactory().createObject();
      insertObjectB.put("id", 2);
      insertObjectB.put("value", "b");
      Statement returnStatementB = connection.createStatement(
        "BEGIN" +
          " INSERT INTO testReturnParameterJsonDualityView" +
          " VALUES (?)" +
          " RETURNING JSON_VALUE(DATA, '$.id')" +
          " INTO ?;" +
          " END;");
      returnStatementB.bind(0, insertObjectB);
      returnStatementB.bind(1, Parameters.out(R2dbcType.NUMERIC));

      Result returnResultB = awaitOne(returnStatementB.execute());
      int returnId =
        awaitOne(returnResultB.map(outParameters ->
          outParameters.get(0, Integer.class)));
      assertEquals(insertObjectB.getInt("id"), returnId);
    }
    finally {
      tryAwaitExecution(connection.createStatement(
        "DROP TABLE testReturnParameterJsonDualityViewTable"));
      tryAwaitExecution(connection.createStatement(
        "DROP VIEW testReturnParameterJsonDualityView"));
      tryAwaitNone(connection.close());
    }
  }

  /**
   * Verifies inserts and queries with a JSON Duality View.
   */
  @Test
  public void testJsonDualityView() {
    // JSON Duality Views were introduced in Oracle Database version 23c, so
    // this test is skipped if the version is older than 23c.
    assumeTrue(databaseVersion() >= 23,
      "JSON Duality Views are not supported by database versions older than" +
        " 23");

    Connection connection = awaitOne(sharedConnection());
    try {
      awaitExecution(connection.createStatement(
        "CREATE TABLE testJsonDualityViewTable (" +
          "id NUMBER PRIMARY KEY, value VARCHAR(1000))"));
      awaitExecution(connection.createStatement(
        "CREATE JSON DUALITY VIEW testJsonDualityView AS" +
          " SELECT JSON {'id' : t.id, 'value' : t.value}" +
          " FROM testJsonDualityViewTable t" +
          " WITH INSERT UPDATE DELETE"));

      // Verify an insert
      OracleJsonObject insertObject = new OracleJsonFactory().createObject();
      insertObject.put("id", 1);
      insertObject.put("value", "a");
      Statement insert = connection.createStatement(
        "INSERT INTO testJsonDualityView VALUES (?)")
        .bind(0, insertObject);
      awaitUpdate(1, insert);

      // Verify a query
      Statement query = connection.createStatement(
        "SELECT data FROM testJsonDualityView");
      Result queryResult = awaitOne(query.execute());
      OracleJsonObject queryObject =
        awaitOne(queryResult.map(row -> row.get(0, OracleJsonObject.class)));
      queryObject =
        new OracleJsonFactory().createObject(queryObject);
      queryObject.remove("_metadata"); // Remove this field for assertEquals
      assertEquals(insertObject, queryObject);

      // Verify an update that returns generated keys
      OracleJsonObject updateObject = new OracleJsonFactory().createObject();
      updateObject.put("id", 1);
      updateObject.put("value", "b");
      Statement update = connection.createStatement(
        "UPDATE testJsonDualityView v" +
          " SET data = ?" +
          " WHERE v.data.id = ?");
      update.bind(0, updateObject);
      update.bind(1, 1);
      update.returnGeneratedValues("data");
      Result updateResult = awaitOne(update.execute());
      OracleJsonObject generatedUpdateObject =
        awaitOne(updateResult.map(row -> row.get(0, OracleJsonObject.class)));
      generatedUpdateObject =
        new OracleJsonFactory().createObject(generatedUpdateObject);
      generatedUpdateObject.remove("_metadata"); // Remove this field for assertEquals
      assertEquals(updateObject, generatedUpdateObject);

    }
    finally {
      tryAwaitExecution(connection.createStatement(
        "DROP VIEW testJsonDualityView"));
      tryAwaitExecution(connection.createStatement(
        "DROP TABLE testJsonDualityViewTable"));
      tryAwaitNone(connection.close());
    }
  }

  /**
   * Verifies the case where the VECTOR type descriptor is used to register an
   * OUT parameter.
   */
  @Test
  public void testVectorOutParameter() throws SQLException {
    Assumptions.assumeTrue(databaseVersion() >= 23); //  VECTOR is added in 23

    Connection connection = awaitOne(sharedConnection());
    try {
      awaitExecution(connection.createStatement(
        "CREATE TABLE testVectorOutParameter (id NUMBER, value VECTOR)"));

      class IdVector {
        final int id;
        final VECTOR vector;

        IdVector(int id, VECTOR vector) {
          this.id = id;
          this.vector = vector;
        }

        @Override
        public boolean equals(Object other) {
          return other instanceof IdVector
            && ((IdVector)other).id == id
            && Objects.equals(((IdVector)other).vector, vector);
        }
      }

      // Round 1: Use PL/SQL to return column values
      IdVector expected1 = new IdVector(
        0,
        VECTOR.ofFloat64Values(
          DoubleStream.iterate(-3.0, previous -> previous + 0.1)
            .limit(60)
            .toArray()));

      awaitOne(
        expected1,
        Flux.from(connection.createStatement(
          "BEGIN"
            + " INSERT INTO testVectorOutParameter VALUES(:inId, :inVector)"
            + " RETURNING id, value INTO :outId, :outVector;"
            + " END;")
          .bind("inId", expected1.id)
          .bind("inVector", expected1.vector)
          .bind("outId", Parameters.out(R2dbcType.NUMERIC))
          .bind("outVector", Parameters.out(OracleR2dbcTypes.VECTOR))
          .execute())
          .flatMap(result ->
            result.map(outParameters ->
              new IdVector(
                outParameters.get("outId", Integer.class),
                outParameters.get("outVector", VECTOR.class)))));

      // Round 2: Use returnGeneratedValues(String...) to return column values

      // Oracle JDBC 23.4 has a defect which prevents the Subscriber from
      // receiving a terminal signal. The defect has been reported as bug
      // #36607804, and is expected to be fixed in the 23.5 release.
      Assumptions.assumeTrue(
        jdbcMinorVersion() >= 5,
        "Oracle JDBC 23.4 does not support generated keys for VECTOR");

      IdVector expected2 = new IdVector(
        0,
        VECTOR.ofFloat64Values(
          DoubleStream.iterate(-3.0, previous -> previous + 0.1)
            .limit(60)
            .toArray()));

      awaitMany(
        List.of(/*update count ->*/1L, expected2),
        Flux.from(connection.createStatement(
          "INSERT INTO testVectorOutParameter VALUES(:id, :vector)")
            .bind("id", expected2.id)
            .bind("vector", expected2.vector)
            .returnGeneratedValues("id", "value")
            .execute())
          .flatMap(result ->
            result.flatMap(segment -> {
              if (segment instanceof UpdateCount) {
                return Mono.just(((UpdateCount) segment).value());
              }
              else if (segment instanceof Result.RowSegment) {
                OutParameters outParameters =
                  ((Result.OutSegment)segment).outParameters();

                return Mono.just(new IdVector(
                  outParameters.get("outId", Integer.class),
                  outParameters.get("outVector", VECTOR.class)));
              }
              else if (segment instanceof Message) {
                throw ((Message)segment).exception();
              }
              else {
                throw new AssertionError("Unexpected segment: " + segment);
              }
            })));
    }
    finally {
      tryAwaitExecution(connection.createStatement(
        "DROP TABLE testVectorOutParameter"));
      tryAwaitNone(connection.close());
    }
  }

  @Test
  public void testVectorReturningExample() {
    assumeTrue(databaseVersion() >= 23); // VECTOR is not added until 23.4

    Connection connection = awaitOne(sharedConnection());
    try {
      awaitExecution(connection.createStatement(
        "CREATE TABLE example (text CLOB, embedding VECTOR)"));

      double[] expected =
        DoubleStream.iterate(0, previous -> previous + 1)
          .limit(999)
          .toArray();

      double[] actual =
        awaitOne(returningVectorExample(connection, Arrays.toString(expected)));
      assertArrayEquals(expected, actual);
    }
    finally {
      tryAwaitExecution(connection.createStatement("DROP TABLE example"));
      tryAwaitNone(connection.close());
    }
  }

  Publisher<double[]> returningVectorExample(
    Connection connection, String vectorString) {

    Statement statement = connection.createStatement(
      "BEGIN INSERT INTO example(embedding)"
        + " VALUES (TO_VECTOR(:vectorString, 999, FLOAT64))"
        + " RETURNING embedding INTO :embedding;"
        + " END;")
      .bind("vectorString", vectorString)
      .bind("embedding", Parameters.out(OracleR2dbcTypes.VECTOR));

    return Flux.from(statement.execute())
      .flatMap(result ->
        result.map(outParameters ->
            outParameters.get("embedding", double[].class)));
  }

  Publisher<double[]> returningVectorExample0(Connection connection, String text) {
    return Flux.from(connection.createStatement(
          "BEGIN"
            + " INSERT INTO example(text, embedding) VALUES("
            +"   :text,"
            +"   TO_VECTOR(VECTOR_EMBEDDING(doc_model USING :text as data)))"
            +" RETURNING embedding INTO :embedding;"
            + " END;")
        .bind("text", text)
        .bind("embedding", Parameters.out(OracleR2dbcTypes.VECTOR))
        .execute())
      .flatMap(result->
        result.map(outParameters->
          outParameters.get("outVector", double[].class)));
  }

  /**
   * Connect to the database configured by {@link DatabaseConfig}, with a
<<<<<<< HEAD
   * connection configured to use a given {@code executor} for async
   * callbacks.
=======
   * connection configured to use a given {@code executor} for async callbacks.
>>>>>>> fc037e4f
   * @param executor Executor for async callbacks
   * @return Connection that uses the {@code executor}
   */
  private static Publisher<? extends Connection> connect(Executor executor) {
    return ConnectionFactories.get(connectionFactoryOptions()
      .mutate()
      .option(OracleR2dbcOptions.EXECUTOR, executor)
      .build())
      .create();
  }

  /**
   * Verifies concurrent statement execution the given {@code connection}
   * @param connection Connection to verify
   */
  private void verifyConcurrentExecute(Connection connection) {

    // Create many statements and execute them in parallel.
    @SuppressWarnings({"unchecked","rawtypes"})
    Publisher<Integer>[] publishers =
      new Publisher[Runtime.getRuntime().availableProcessors() * 4];

    for (int i = 0; i < publishers.length; i++) {
      Flux<Integer> flux = Flux.from(connection.createStatement(
            "SELECT " + i + " FROM sys.dual")
          .execute())
        .flatMap(result ->
          result.map(row -> row.get(0, Integer.class)))
        .cache();

      flux.subscribe();
      publishers[i] = flux;
    }

    awaitMany(
      IntStream.range(0, publishers.length)
        .boxed()
        .collect(Collectors.toList()),
      Flux.concat(publishers));
  }

  /**
   * Verifies concurrent row fetching with the given {@code connection}
   * @param connection Connection to verify
   */
  private void verifyConcurrentFetch(Connection connection) {
    connection.setStatementTimeout(DatabaseConfig.sqlTimeout());
    try {
      awaitExecution(connection.createStatement(
        "CREATE TABLE testConcurrentFetch (value NUMBER)"));

      // Create many statements and execute them in parallel.
      @SuppressWarnings({"unchecked","rawtypes"})
      Publisher<Long>[] publishers =
        new Publisher[Runtime.getRuntime().availableProcessors() * 2];

      for (int i = 0; i < publishers.length; i++) {

        Statement statement = connection.createStatement(
          "INSERT INTO testConcurrentFetch VALUES (?)");

        // Each publisher batch inserts a range of 10 values
        int start = i * 10;
        statement.bind(0, start);
        IntStream.range(start + 1, start + 10)
          .forEach(value -> {
            statement.add().bind(0, value);
          });

        Mono<Long> mono = Flux.from(statement.execute())
          .flatMap(Result::getRowsUpdated)
          .collect(Collectors.summingLong(Long::longValue))
          .cache();

        // Execute in parallel, and retain the result for verification later
        mono.subscribe();
        publishers[i] = mono;
      }

      // Expect each publisher to emit an update count of 100
      awaitMany(
        Stream.generate(() -> 10L)
          .limit(publishers.length)
          .collect(Collectors.toList()),
        Flux.merge(publishers));

      // Create publishers that fetch rows in parallel
      @SuppressWarnings({"unchecked","rawtypes"})
      Publisher<List<Integer>>[] fetchPublishers =
        new Publisher[publishers.length];

      for (int i = 0; i < fetchPublishers.length; i++) {
        Mono<List<Integer>> mono = Flux.from(connection.createStatement(
              "SELECT value FROM testConcurrentFetch ORDER BY value")
            .execute())
          .flatMap(result ->
            result.map(row -> row.get(0, Integer.class)))
          .sort()
          .collect(Collectors.toList())
          .cache();

        // Execute in parallel, and retain the result for verification later
        mono.subscribe();
        fetchPublishers[i] = mono;
      }

      // Expect each fetch publisher to get the same result
      List<Integer> expected = IntStream.range(0, publishers.length * 10)
        .boxed()
        .collect(Collectors.toList());

      for (Publisher<List<Integer>> publisher : fetchPublishers)
        awaitOne(expected, publisher);
    }
    finally {
      tryAwaitExecution(connection.createStatement(
        "DROP TABLE testConcurrentFetch"));
    }
  }

  /**
   * Creates list of a specified length of test table rows
   */
  private static List<TestRow> createRows(int length) {
    return IntStream.range(0, 100)
      .mapToObj(id -> new TestRow(id, String.valueOf(id)))
      .collect(Collectors.toList());
  }

  /** Binds a list of rows to a batch statement */
  private Statement bindRows(List<TestRow> rows, Statement statement) {
    rows.stream()
      .limit(rows.size() - 1)
      .forEach(row ->
        statement
          .bind("id", row.id)
          .bind("value", row.value)
          .add());

    statement
      .bind("id", rows.get(rows.size() - 1).id)
      .bind("value", rows.get(rows.size() - 1).value);

    return statement;
  }

  /**
   * A row of a test table.
   */
  private static class TestRow {
    final int id;
    final String value;

    TestRow(int id, String value) {
      this.id = id;
      this.value = value;
    }

    @Override
    public boolean equals(Object other) {
      return other instanceof TestRow
        && id == ((TestRow)other).id
        && Objects.equals(value, ((TestRow)other).value);
    }

    @Override
    public int hashCode() {
      return Objects.hash(id, value);
    }

    @Override
    public String toString() {
      return "[id=" + id + ", value=" + value + "]";
    }
  }

  private static class TestObjectRow {
    Long id;
    Object[] value;
    TestObjectRow(Long id, OracleR2dbcObject object) {
      this(id, new Integer[] {
        object.get("x", Integer.class),
        object.get("y", Integer.class),
        object.get("z", Integer.class)
      });
    }

    TestObjectRow(Long id, Object[] value) {
      this.id = id;
      this.value = value;
    }

    static TestObjectRow fromReadable(io.r2dbc.spi.Readable row) {
      return new TestObjectRow(
        row.get("id", Long.class),
        row.get("value", OracleR2dbcObject.class));
    }

    @Override
    public boolean equals(Object other) {
      return other instanceof TestObjectRow
        && Objects.equals(((TestObjectRow) other).id, id)
        && Arrays.equals(((TestObjectRow)other).value, value);
    }

    @Override
    public int hashCode() {
      return Objects.hash(id, value);
    }

    @Override
    public String toString() {
      return id + ", " + Arrays.toString(value);
    }
  }
}<|MERGE_RESOLUTION|>--- conflicted
+++ resolved
@@ -3338,12 +3338,9 @@
 
   /**
    * Connect to the database configured by {@link DatabaseConfig}, with a
-<<<<<<< HEAD
    * connection configured to use a given {@code executor} for async
    * callbacks.
-=======
    * connection configured to use a given {@code executor} for async callbacks.
->>>>>>> fc037e4f
    * @param executor Executor for async callbacks
    * @return Connection that uses the {@code executor}
    */
