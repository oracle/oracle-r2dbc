--- conflicted
+++ resolved
@@ -21,2217 +21,891 @@
 
 package oracle.r2dbc.impl;
 
-import io.r2dbc.spi.Connection;
-import io.r2dbc.spi.ConnectionFactories;
-import io.r2dbc.spi.ConnectionFactoryOptions;
+import io.r2dbc.spi.OutParameterMetadata;
 import io.r2dbc.spi.Parameter;
-import io.r2dbc.spi.Parameters;
 import io.r2dbc.spi.R2dbcException;
-import io.r2dbc.spi.R2dbcNonTransientException;
-import io.r2dbc.spi.R2dbcType;
 import io.r2dbc.spi.Result;
-import io.r2dbc.spi.Result.Message;
-import io.r2dbc.spi.Result.UpdateCount;
 import io.r2dbc.spi.Statement;
 import io.r2dbc.spi.Type;
-import oracle.r2dbc.OracleR2dbcOptions;
-import oracle.r2dbc.test.DatabaseConfig;
-import org.junit.jupiter.api.Test;
+import oracle.r2dbc.impl.ReactiveJdbcAdapter.JdbcReadable;
+import oracle.r2dbc.impl.ReadablesMetadata.OutParametersMetadataImpl;
 import org.reactivestreams.Publisher;
 import reactor.core.publisher.Flux;
 import reactor.core.publisher.Mono;
-import reactor.core.publisher.Signal;
-
-import java.sql.RowId;
+
+import java.nio.ByteBuffer;
+import java.sql.BatchUpdateException;
+import java.sql.CallableStatement;
+import java.sql.Connection;
+import java.sql.PreparedStatement;
+import java.sql.ResultSet;
+import java.sql.SQLType;
 import java.sql.SQLWarning;
-import java.util.Collections;
+import java.time.Duration;
+import java.util.ArrayList;
+import java.util.Arrays;
+import java.util.Collection;
+import java.util.LinkedList;
 import java.util.List;
 import java.util.NoSuchElementException;
-import java.util.concurrent.Executor;
-import java.util.concurrent.ExecutorService;
-import java.util.concurrent.Executors;
-import java.util.concurrent.ForkJoinPool;
-import java.util.concurrent.TimeUnit;
+import java.util.Queue;
+import java.util.concurrent.atomic.AtomicBoolean;
 import java.util.concurrent.atomic.AtomicInteger;
-import java.util.concurrent.atomic.AtomicLong;
-import java.util.stream.Collectors;
+import java.util.function.BiFunction;
+import java.util.function.Function;
 import java.util.stream.IntStream;
-import java.util.stream.LongStream;
-import java.util.stream.Stream;
-
-import static java.lang.String.format;
-import static java.util.Arrays.asList;
-import static oracle.r2dbc.test.DatabaseConfig.connectTimeout;
-import static oracle.r2dbc.test.DatabaseConfig.host;
-import static oracle.r2dbc.test.DatabaseConfig.newConnection;
-import static oracle.r2dbc.test.DatabaseConfig.password;
-import static oracle.r2dbc.test.DatabaseConfig.port;
-import static oracle.r2dbc.test.DatabaseConfig.serviceName;
-import static oracle.r2dbc.test.DatabaseConfig.sharedConnection;
-import static oracle.r2dbc.test.DatabaseConfig.sqlTimeout;
-import static oracle.r2dbc.test.DatabaseConfig.user;
-import static oracle.r2dbc.util.Awaits.awaitError;
-import static oracle.r2dbc.util.Awaits.awaitExecution;
-import static oracle.r2dbc.util.Awaits.awaitMany;
-import static oracle.r2dbc.util.Awaits.awaitNone;
-import static oracle.r2dbc.util.Awaits.awaitOne;
-import static oracle.r2dbc.util.Awaits.awaitQuery;
-import static oracle.r2dbc.util.Awaits.awaitUpdate;
-import static oracle.r2dbc.util.Awaits.consumeOne;
-import static oracle.r2dbc.util.Awaits.tryAwaitExecution;
-import static oracle.r2dbc.util.Awaits.tryAwaitNone;
-import static org.junit.jupiter.api.Assertions.assertEquals;
-import static org.junit.jupiter.api.Assertions.assertNull;
-import static org.junit.jupiter.api.Assertions.assertThrows;
-import static org.junit.jupiter.api.Assertions.assertTrue;
-import static org.junit.jupiter.api.Assertions.fail;
+
+import static java.sql.Statement.KEEP_CURRENT_RESULT;
+import static java.sql.Statement.RETURN_GENERATED_KEYS;
+import static java.util.Objects.requireNonNullElse;
+import static oracle.r2dbc.impl.OracleR2dbcExceptions.fromJdbc;
+import static oracle.r2dbc.impl.OracleR2dbcExceptions.newNonTransientException;
+import static oracle.r2dbc.impl.OracleR2dbcExceptions.requireNonNull;
+import static oracle.r2dbc.impl.OracleR2dbcExceptions.requireOpenConnection;
+import static oracle.r2dbc.impl.OracleR2dbcExceptions.runJdbc;
+import static oracle.r2dbc.impl.OracleReadableImpl.createOutParameters;
+import static oracle.r2dbc.impl.OracleReadableMetadataImpl.createParameterMetadata;
+import static oracle.r2dbc.impl.OracleResultImpl.createBatchUpdateErrorResult;
+import static oracle.r2dbc.impl.OracleResultImpl.createCallResult;
+import static oracle.r2dbc.impl.OracleResultImpl.createErrorResult;
+import static oracle.r2dbc.impl.OracleResultImpl.createGeneratedValuesResult;
+import static oracle.r2dbc.impl.OracleResultImpl.createQueryResult;
+import static oracle.r2dbc.impl.OracleResultImpl.createUpdateCountResult;
+import static oracle.r2dbc.impl.ReadablesMetadata.createOutParametersMetadata;
+import static oracle.r2dbc.impl.SqlTypeMap.toJdbcType;
 
 /**
- * Verifies that
- * {@link OracleStatementImpl} implements behavior that is specified in it's
- * class and method level javadocs.
+ * <p>
+ * Implementation of the {@link Statement} SPI for the Oracle Database.
+ * </p><p>
+ * This implementation executes SQL using a {@link PreparedStatement}
+ * from the Oracle JDBC Driver. JDBC API calls are adapted into Reactive
+ * Streams APIs using a {@link ReactiveJdbcAdapter}.
+ * </p>
+ *
+ * <h3>Database Cursor Management</h3>
+ * <p>
+ * A cursor is opened each time a new SQL statement is executed on an Oracle
+ * Database session. If a session never closes it's cursors, it will
+ * eventually exceed the maximum number of open cursors allowed by the Oracle
+ * Database and an ORA-01000 error will be raised. The Oracle R2DBC Driver
+ * closes cursors after all {@link Result}s emitted by the {@link #execute()}
+ * publisher has been fully consumed.
+ * </p><p id="fully-consumed-result">
+ * To ensure that cursors are eventually closed, application code MUST
+ * fully consume every {@link Result} object emitted by the {@link #execute()}
+ * {@code Publisher}. A {@code Result} is fully consumed by first subscribing
+ * to {@link Result#getRowsUpdated()}, {@link Result#map(BiFunction)},
+ * {@link Result#map(Function)}, or {@link Result#flatMap(Function)}, and then
+ * requesting items until the {@code Publisher} emits {@code onComplete/onError}
+ * or its {@code Subscription} is cancelled.
+ * </p><p>
+ * To improve performance when the same SQL statement is executed multiple
+ * times, implementations of {@link ReactiveJdbcAdapter} are expected to
+ * configure statement caching using any non-standard APIs that the adapted
+ * JDBC driver may implement.
+ * </p>
+ *
+ * <h3 id="named_parameters">Named Parameter Markers</h3>
+ * <p>
+ * The Oracle R2DBC Driver implements the {@code Statement} SPI to support
+ * named parameter markers. A expression of the form {@code :name} designates
+ * a parameterized value within the SQL statement. The following example shows a
+ * SQL statement with two named parameter markers in the WHERE clause:
+ * </p><pre>
+ *   SELECT name FROM pets WHERE species=:species AND age=:age
+ * </pre><p>
+ * Parameter values can be bound to alpha-numeric names that appear
+ * after the colon character. Given a {@link Statement} created with the SQL
+ * above, the following code would set parameter values to select the names
+ * of all 10 year old dogs:
+ * </p><pre>
+ *   statement
+ *     .bind("species", "Dog")
+ *     .bind("age", 10);
+ * </pre>
+ *
+ * <h3>JDBC Style Parameter Markers</h3>
+ * <p>
+ * The Oracle R2DBC Driver implements the {@code Statement} SPI to support
+ * JDBC style parameter markers. A {@code ?} character designates a
+ * parameterized value within the SQL statement. When this style of parameter
+ * is used, the Oracle R2DBC Driver does not support SPI methods for setting
+ * {@linkplain #bind(String, Object) named binds}. The following example
+ * shows a SQL statement with two {@code ?} parameter markers in the WHERE
+ * clause:
+ * </p><pre>
+ *   SELECT name FROM pets WHERE species=? AND age=?
+ * </pre><p>
+ * Parameter values can be bound to the numeric zero-based index of a
+ * {@code ?} marker, where the index corresponds to the position of the
+ * marker within the sequence of all markers that appear when the
+ * statement is read from left to right (ie: the ordinal index). In the example
+ * above, the {@code species=?} marker appears first, so the bind index for
+ * this parameter is {@code 0}. The {@code age=?} marker appears next, so the
+ * bind index for that parameter is {@code 1}. Given a {@link Statement}
+ * created with the SQL above, the following code would set parameter values
+ * to select the names of all 9 year old cats:
+ * </p><pre>
+ *   statement
+ *     .bind(0, "Cat")
+ *     .bind(1, 9);
+ * </pre>
+ *
+ * @author  harayuanwang, michael-a-mcmahon
+ * @since   0.1.0
  */
-public class OracleStatementImplTest {
-
-  /**
-   * Verifies the implementation of
-   * {@link OracleStatementImpl#bind(int, Object)}
-   */
-  @Test
-  public void testBindByIndex() {
-    Connection connection =
-      Mono.from(sharedConnection()).block(connectTimeout());
+final class OracleStatementImpl implements Statement {
+
+  /**
+   * Instance of {@code Object} representing a null bind value. This object
+   * is stored at indexes of {@link #bindValues} that have been set with a
+   * null value.
+   */
+  private static final Object NULL_BIND = new Object();
+
+  /** A JDBC connection that executes this statement's {@link #sql}. */
+  private final Connection jdbcConnection;
+
+  /** Adapts Oracle JDBC Driver APIs into Reactive Streams APIs */
+  private final ReactiveJdbcAdapter adapter;
+
+  /**
+   * SQL Language command that this statement executes. The command is
+   * provided by user code and may include parameter markers.
+   */
+  private final String sql;
+
+  /**
+   * Timeout, in seconds, applied to the execution of this {@code Statement}
+   */
+  private final int timeout;
+
+  /**
+   * Parameter names recognized in this statement's SQL. This list contains
+   * {@code null} entries at the indexes of unnamed parameters.
+   */
+  private final List<String> parameterNames;
+
+  /**
+   * The current set of bind values. This array stores {@code null} at
+   * positions that have not been set with a value. All {@code Objects} input
+   * to a {@code bind} method of this {@code Statement} are stored in this
+   * array.
+   */
+  private final Object[] bindValues;
+
+  /**
+   * The current batch of bind values. A copy of {@link #bindValues} is added
+   * to this queue when {@link #add()} is invoked.
+   */
+  private Queue<Object[]> batch = new LinkedList<>();
+
+  /**
+   * Fetch size that has been provided to {@link #fetchSize(int)}.
+   */
+  private int fetchSize = 0;
+
+  /**
+   * A hint from user code providing the names of columns that the database
+   * might generate a value for when this statement is executed. This array
+   * is a copy of one provided to {@link #returnGeneratedValues(String...)},
+   * or is {@code null} if user code has not specified generated values. If
+   * this array has been specified, then it does not contain {@code null}
+   * values. This array may be specified as a zero-length array to indicate
+   * that the R2DBC driver should determine which column values are returned.
+   */
+  private String[] generatedColumns = null;
+
+  /**
+   * <p>
+   * Constructs a new statement that executes {@code sql} using the specified
+   * {@code adapter} and {@code jdbcConnection}.
+   * </p><p>
+   * The SQL string may be parameterized as described in the javadoc of
+   * {@link SqlParameterParser}.
+   * </p>
+   * @param sql SQL Language statement that may include parameter markers.
+   * @param timeout Timeout applied to the execution of the constructed
+   * {@code Statement}. Not null. Not negative.
+   * @param jdbcConnection JDBC connection to an Oracle Database.
+   * @param adapter Adapts JDBC calls into reactive streams.
+   */
+  OracleStatementImpl(
+    String sql, Duration timeout, Connection jdbcConnection,
+    ReactiveJdbcAdapter adapter) {
+    this.sql = sql;
+    this.jdbcConnection = jdbcConnection;
+    this.adapter = adapter;
+
+    // The SQL string is parsed to identify parameter markers and allocate the
+    // bindValues array accordingly
+    this.parameterNames = SqlParameterParser.parse(sql);
+    this.bindValues = new Object[parameterNames.size()];
+
+    // Round the timeout up to the nearest whole second, so that it may be
+    // set with PreparedStatement.setQueryTimeout(int)
+    this.timeout = (int)Math.min(
+      Integer.MAX_VALUE,
+      timeout.toSeconds() + (timeout.getNano() == 0 ? 0 : 1));
+  }
+
+  /**
+   * {@inheritDoc}
+   * <p>
+   * Implements the R2DBC SPI method by storing the bind {@code value} at the
+   * specified {@code index} in {@link #bindValues}. A reference to the
+   * {@code value} is retained until this statement is executed.
+   * </p>
+   */
+  @Override
+  public Statement bind(int index, Object value) {
+    requireOpenConnection(jdbcConnection);
+    requireNonNull(value, "value is null");
+    requireValidIndex(index);
+    bindObject(index, value);
+    return this;
+  }
+
+  /**
+   * {@inheritDoc}
+   * <p>
+   * Implements the R2DBC SPI method by setting the specified {@code value} as a
+   * parameter on the JDBC PreparedStatement that this statement executes.
+   * The JDBC PreparedStatement retains a reference to the {@code value}
+   * until this statement is executed.
+   * </p><p>
+   * The Oracle R2DBC Driver only supports this method if the SQL used to
+   * create this statement contains
+   * <a href="#named_parameters">colon prefixed parameter names</a>.
+   * </p><p>
+   * Note that parameter names are <i>case sensitive</i>. See
+   * {@link SqlParameterParser} for a full specification of the parameter name
+   * syntax.
+   * </p><p>
+   * If the specified {@code identifier} matches more than one parameter name,
+   * then this method binds the {@code value} to all parameters having a
+   * matching name. For instance, when {@code 9} is bound to the parameter
+   * named "x", the following SQL would return all names having a birthday on
+   * the 9th day of the 9th month:
+   * <pre>
+   * SELECT name FROM birthday WHERE month=:x AND day=:x
+   * </pre>
+   * </p>
+   * @throws IllegalArgumentException {@inheritDoc}
+   * @throws IllegalArgumentException If the {@code identifier} does match a
+   * case sensitive parameter name that appears in this {@code Statement's}
+   * SQL command.
+   * @throws IllegalArgumentException If the JDBC PreparedStatement does not
+   * support conversions of the bind value's Java type into a SQL type.
+   */
+  @Override
+  public Statement bind(String identifier, Object value) {
+    requireOpenConnection(jdbcConnection);
+    requireNonNull(identifier, "identifier is null");
+    requireNonNull(value, "value is null");
+    bindNamedParameter(identifier, value);
+    return this;
+  }
+
+  /**
+   * {@inheritDoc}
+   * <p>
+   * Implements the R2DBC SPI method by setting the {@code null} value as a
+   * parameter on the JDBC PreparedStatement that this statement executes. The
+   * {@code null} value is specified to JDBC as the SQL
+   * {@link java.sql.Types#NULL} type.
+   * </p>
+   */
+  @Override
+  public Statement bindNull(int index, Class<?> type) {
+    requireOpenConnection(jdbcConnection);
+    requireNonNull(type, "type is null");
+    requireValidIndex(index);
+    bindObject(index, null);
+    return this;
+  }
+
+  /**
+   * {@inheritDoc}
+   * <p>
+   * Implements the R2DBC SPI method by setting the {@code null} value as a
+   * parameter on the JDBC PreparedStatement that this statement executes. The
+   * {@code null} value is specified to JDBC as the SQL
+   * {@link java.sql.Types#NULL} type.
+   * </p><p>
+   * The Oracle R2DBC Driver only supports this method if the SQL used to
+   * create this statement contains
+   * <a href="#named_parameters">colon prefixed parameter names</a>.
+   * </p><p>
+   * Note that parameter names are <i>case sensitive</i>. See
+   * {@link SqlParameterParser} for a full specification of the parameter name
+   * syntax.
+   * </p><p>
+   * If the specified {@code identifier} matches more than one parameter name
+   * in this {@code Statement's} SQL command, this method binds the SQL
+   * {@code NULL} value to the first matching parameter that appears when the
+   * SQL command is read from left to right. (Note: It is not recommended to use
+   * duplicate parameter names. Use {@link #bindNull(int, Class)} to set the
+   * SQL {@code NULL} value for a duplicate parameter name at a given index).
+   * </p>
+   * </p><p>
+   * If the specified {@code identifier} matches more than one parameter name,
+   * then this method binds the SQL {@code NULL} value to all parameters
+   * having a matching name. For instance, when {@code NULL} is bound to the
+   * parameter named "x", the following SQL would create a birthday with
+   * {@code NULL} values for month and day:
+   * <pre>
+   * INSERT INTO birthday (name, month, day) VALUES ('Plato', :x, :x)
+   * </pre>
+   * </p>
+   * @throws IllegalArgumentException {@inheritDoc}
+   * @throws IllegalArgumentException If the {@code identifier} does match a
+   * case sensitive parameter name that appears in this {@code Statement's}
+   * SQL command.
+   */
+  @Override
+  public Statement bindNull(String identifier, Class<?> type) {
+    requireOpenConnection(jdbcConnection);
+    requireNonNull(identifier, "identifier is null");
+    requireNonNull(type, "type is null");
+    bindNamedParameter(identifier, null);
+    return this;
+  }
+
+  /**
+   * {@inheritDoc}
+   * <p>
+   * Implements the R2DBC SPI method by adding the current set of bind values
+   * to the batch of the JDBC PreparedStatement that this statement executes.
+   * </p><p>
+   * The Oracle R2DBC Driver only supports this method if this
+   * {@code Statement} was created with a DML type SQL command. If this
+   * method is invoked on a non-DML {@code Statement}, the publisher returned
+   * by {@link #execute()} emits {@code onError} with an
+   * {@code R2dbcException} indicating that the SQL is not a DML command.
+   * </p>
+   * @throws IllegalStateException If one or more binds are out parameters
+   */
+  @Override
+  public Statement add() {
+    requireOpenConnection(jdbcConnection);
+    addBatchValues();
+    return this;
+  }
+
+  /**
+   * {@inheritDoc}
+   * <p>
+   * Implements the R2DBC SPI method by setting the {@link #generatedColumns}
+   * that a JDBC {@link PreparedStatement} will be configured to return when
+   * this statement is executed.
+   * </p><p>
+   * No reference to the {@code columns} array is retained after this method
+   * returns.
+   * </p>
+   * @throws IllegalStateException If one or more binds are out-parameters.
+   * Returning generated values is not supported when executing a stored
+   * procedure.
+   * @throws IllegalStateException If one or more binds have been added with
+   * {@link #add()}. Returning generated values is not supported when
+   * executing a batch DML command.
+   */
+  @Override
+  public Statement returnGeneratedValues(String... columns) {
+    requireOpenConnection(jdbcConnection);
+    requireNonNull(columns, "Column names are null");
+
+    for (int i = 0; i < columns.length; i++) {
+      if (columns[i] == null)
+        throw new IllegalArgumentException("Null column name at index: " + i);
+    }
+
+    if (isOutParameterPresent())
+      throw outParameterWithGeneratedValues();
+
+    if (! batch.isEmpty())
+      throw generatedValuesWithBatch();
+
+    generatedColumns = columns.clone();
+    return this;
+  }
+
+  /**
+   * {@inheritDoc}
+   * <p>
+   * Implements the R2DBC SPI method by storing a number of rows to be set as a
+   * JDBC statement's fetch size when this R2DBC statement is executed.
+   * </p>
+   */
+  @Override
+  public Statement fetchSize(int rows) {
+    requireOpenConnection(jdbcConnection);
+    if (rows < 0) {
+      throw new IllegalArgumentException(
+        "Fetch size is less than zero: " + rows);
+    }
+    fetchSize = rows;
+    return this;
+  }
+
+  /**
+   * {@inheritDoc}
+   * <p>
+   * Implements the R2DBC SPI method by returning a publisher that publishes the
+   * result of executing a JDBC PreparedStatement. For typical
+   * {@code SELECT, INSERT, UPDATE, and DELETE} commands, a single
+   * {@code Result} is published. The {@code Result} will either have
+   * zero or more {@link Result.RowSegment}s, or a single
+   * {@link Result.UpdateCount} segment, or a single {@link Result.Message}
+   * segment if an error occurs. The sections that follow will describe the
+   * {@code Result}s published for additional types of SQL that might be
+   * executed.
+   * </p><p>
+   * When this method returns, any bind values previously set on this
+   * statement are cleared, and any sets of bind values saved with
+   * {@link #add()} are also cleared. Any
+   * {@linkplain #fetchSize(int) fetch size} or
+   * {@linkplain #returnGeneratedValues(String...) generated values} will be
+   * retained between executions.
+   * </p>
+   * <h3>Executing Batch DML</h3>
+   * <p>
+   * If a batch of bind values have been {@linkplain #add() added} to this
+   * statement, then a single {@code Result} is published. The {@code Result}
+   * has an {@link Result.UpdateCount} for each set of added parameters, with
+   * the count providing the number of rows effected by those parameters. The
+   * order in which {@code UpdateCount}s are published corresponds to the
+   * order in which parameters that produced the count were added: The first
+   * count is the number of rows effected by the first set of added
+   * parameters, the second count is number of rows effected by
+   * the second set of added parameters, and so on.
+   * </p>
+   * <h3>Executing Value Generating DML</h3>
+   * <p>
+   * If this statement was created with an {@code INSERT} or {@code UPDATE}
+   * command, and {@link #returnGeneratedValues(String...)} has configured this
+   * statement to return generated values, then a single {@code Result} is
+   * published. The {@code Result} has an {@link Result.UpdateCount} segment
+   * and one or more {@link Result.RowSegment}s. The update count provides
+   * the number of rows effected by the statement, and the row segments provide
+   * the values generated for each row that was created or updated.
+   * </p><p>
+   * If this statement was created with a SQL command that does not return
+   * generated values, such as a {@code SELECT} or {@code DELETE}, then the
+   * columns specified with {@link #returnGeneratedValues(String...)} are
+   * ignored, and {@code Result}s are published as normal, as if
+   * {@code returnGeneratedValues} had never been called.
+   * </p>
+   * <h3>Executing a Stored Procedure</h3>
+   * <p>
+   * If this statement was created with a stored procedure call (ie: PL/SQL),
+   * then a {@code Result} is published for any cursors returned by
+   * {@code DBMS_SQL.RETURN_RESULT}, followed by a {@code Result} having an
+   * {@link Result.OutSegment} for any out-parameters of the call.
+   * When this method returns, any bind values previously set on this
+   * statement are cleared, and any sets of bind values saved with
+   * {@link #add()} are also cleared.
+   * </p><p>
+   * The returned publisher initiates SQL execution <i>the first time</i> a
+   * subscriber subscribes, before the subscriber emits a {@code request}
+   * signal. The returned publisher does not support multiple subscribers. After
+   * one subscriber has subscribed, the publisher signals {@code onError}
+   * with {@code IllegalStateException} to all subsequent subscribers.
+   * </p>
+   *
+   * @implNote
+   * <p>
+   * <b>
+   * The 21.1 Oracle JDBC Driver does not determine a fetch size based on demand
+   * signalled with {@link org.reactivestreams.Subscription#request(long)}.
+   * </b>
+   * Oracle JDBC will use a fixed fetch size specified with
+   * {@link #fetchSize(int)}. If no fetch size is specified, Oracle JDBC will
+   * use a default fixed fetch size.
+   * </p><p>
+   * When executing queries that return a large number of rows, programmers
+   * are advised to configure the amount of rows that Oracle JDBC should
+   * fetch and buffer by calling {@link #fetchSize(int)}.
+   * </p><p>
+   * A later release of Oracle JDBC may implement dynamic fetch sizes that are
+   * adjusted to based on {@code request} signals from the subscriber.
+   * </p>
+   */
+  @Override
+  public Publisher<OracleResultImpl> execute() {
+    requireOpenConnection(jdbcConnection);
+
+    final Publisher<JdbcStatement> statementPublisher;
+    if (! batch.isEmpty())
+      statementPublisher = createJdbcBatch();
+    else if (isOutParameterPresent())
+      statementPublisher = createJdbcCall();
+    else if (generatedColumns != null)
+      statementPublisher = createJdbcReturningGenerated();
+    else
+      statementPublisher = createJdbcStatement();
+
+    // Allow just one subscriber to the result publisher.
+    AtomicBoolean isSubscribed = new AtomicBoolean(false);
+    return Flux.defer(() -> {
+      if (isSubscribed.compareAndSet(false, true)) {
+        return Mono.from(statementPublisher)
+          .flatMapMany(JdbcStatement::execute);
+      }
+      else {
+        return Mono.error(new IllegalStateException(
+          "Multiple subscribers are not supported by the Oracle R2DBC" +
+            " Statement.execute() publisher"));
+      }
+    });
+  }
+
+  /**
+   * Creates a {@code JdbcStatement} that executes this statement as a DML
+   * statement returning generated values.
+   * @return A JDBC call statement publisher
+   */
+  private Publisher<JdbcStatement> createJdbcStatement() {
+    int currentFetchSize = fetchSize;
+    Object[] currentBinds = transferBinds();
+
+    return adapter.getLock().get(() -> {
+      PreparedStatement preparedStatement =
+        jdbcConnection.prepareStatement(sql);
+      preparedStatement.setFetchSize(currentFetchSize);
+      preparedStatement.setQueryTimeout(timeout);
+      return new JdbcStatement(preparedStatement, currentBinds);
+    });
+  }
+
+  /**
+   * Creates a {@code JdbcStatement} that executes this statement with a batch
+   * of bind values added by {@link #add()}. If one or more values are
+   * missing in the current set of binds, the statement executes with all
+   * previously added binds, and then emits an error.
+   * @return A JDBC batch statement publisher
+   */
+  private Publisher<JdbcStatement> createJdbcBatch() {
+
+    IllegalStateException invalidBinds;
     try {
-      // INSERT and SELECT from this table with a parameterized statements
-      awaitExecution(connection.createStatement(
-        "CREATE TABLE testBindByIndex (x NUMBER, y NUMBER)"));
-
-      // Expect bind values to be applied in VALUES clause
-      awaitUpdate(
-        asList(1, 1, 1, 1),
-        connection
-          .createStatement("INSERT INTO testBindByIndex VALUES (?, ?)")
-          .bind(0, 0).bind(1, 0).add()
-          .bind(0, 1).bind(1, 0).add()
-          .bind(0, 1).bind(1, 1).add()
-          .bind(0, 1).bind(1, 2));
-
-      // Expect bind values to be applied in WHERE clause as:
-      // SELECT x, y FROM testBindByIndex WHERE x = 1 AND y > 0
-      awaitQuery(
-        asList(asList(1, 1), asList(1, 2)),
-        row ->
-          asList(row.get(0, Integer.class), row.get(1,Integer.class)),
-        connection.createStatement(
-          "SELECT x, y" +
-            " FROM testBindByIndex" +
-            " WHERE x = ? and y > ?" +
-            " ORDER BY x, y")
-          .bind(0, 1).bind(1, 0));
-
-      Statement statement = connection.createStatement(
-        "SELECT x FROM testBindByIndex WHERE x > ?");
-
-      // Expect IllegalArgumentException for a null value
-      assertThrows(
-        IllegalArgumentException.class,
-        () -> statement.bind(0, null));
-      assertThrows(
-        IllegalArgumentException.class,
-        () -> statement.bind(1, null));
-
-      // Expect IllegalArgumentException for an unsupported conversion
-      class UnsupportedType { }
-      assertThrows(
-        IllegalArgumentException.class,
-        () -> statement.bind(0, new UnsupportedType()));
-
-      // Expect IndexOutOfBoundsException for an out of range index
-      assertThrows(
-        IndexOutOfBoundsException.class,
-        () -> statement.bind(-1, 1));
-      assertThrows(
-        IndexOutOfBoundsException.class,
-        () -> statement.bind(-2, 1));
-      assertThrows(
-        IndexOutOfBoundsException.class,
-        () -> statement.bind(1, 1));
-      assertThrows(
-        IndexOutOfBoundsException.class,
-        () -> statement.bind(2, 1));
-      assertThrows(
-        IndexOutOfBoundsException.class, () ->
-          connection.createStatement("SELECT x FROM testBindByIndex")
-            .bind(0, 0));
-
-      // Expect bind values to be replaced when set more than once
-      awaitUpdate(
-        asList(1),
-        connection
-          .createStatement("INSERT INTO testBindByIndex VALUES (?, ?)")
-          .bind(0, 99).bind(1, 99)
-          .bind(0, 2).bind(1, 0));
-      awaitUpdate(
-        asList(1),
-        connection
-          .createStatement("INSERT INTO testBindByIndex VALUES (:x, :y)")
-          .bind("x", 99).bind("y", 99)
-          .bind(0, 2).bind(1, 1));
-      awaitQuery(
-        asList(asList(2, 0), asList(2, 1)),
-        row ->
-          asList(row.get(0, Integer.class), row.get(1,Integer.class)),
-        connection.createStatement(
-          "SELECT x, y FROM testBindByIndex WHERE x = 2 ORDER BY y"));
-
-      // Expect bind values to be replaced when set more than once, after
-      // calling add()
-      awaitUpdate(
-        asList(1, 1),
-        connection
-          .createStatement("INSERT INTO testBindByIndex VALUES (?, ?)")
-          .bind(0, 3).bind(1, 0).add()
-          .bind(0, 99).bind(1, 99)
-          .bind(0, 3).bind(1, 1));
-      awaitUpdate(
-        asList(1, 1),
-        connection
-          .createStatement("INSERT INTO testBindByIndex VALUES (:x, :y)")
-          .bind(0, 3).bind(1, 2).add()
-          .bind("x", 99).bind("y", 99)
-          .bind(0, 3).bind(1, 3));
-      awaitQuery(
-        asList(asList(3, 0), asList(3, 1), asList(3, 2), asList(3, 3)),
-        row ->
-          asList(row.get(0, Integer.class), row.get(1,Integer.class)),
-        connection.createStatement(
-          "SELECT x, y FROM testBindByIndex WHERE x = 3 ORDER BY y"));
-
-    }
-    finally {
-      tryAwaitExecution(connection.createStatement(
-        "DROP TABLE testBindByIndex"));
-      tryAwaitNone(connection.close());
-    }
-  }
-
-  /**
-   * Verifies the implementation of
-   * {@link OracleStatementImpl#bind(String, Object)}
-   */
-  @Test
-  public void testBindByName() {
-    Connection connection =
-      Mono.from(sharedConnection()).block(connectTimeout());
-    try {
-      // INSERT and SELECT from this table with a parameterized statement
-      awaitExecution(connection.createStatement(
-        "CREATE TABLE testBindByName (x NUMBER, y NUMBER)"));
-
-      // Expect bind values to be applied in VALUES clause
-      awaitUpdate(
-        asList(1, 1, 1, 1),
-        connection
-          .createStatement("INSERT INTO testBindByName VALUES (:X, :Y)")
-          .bind("X", 0).bind("Y", 0).add()
-          .bind("X", 1).bind("Y", 0).add()
-          .bind("X", 1).bind("Y", 1).add()
-          .bind("X", 1).bind("Y", 2));
-
-      // Expect bind values to be applied in WHERE clause as:
-      // SELECT x, y FROM testBindByName WHERE x = 1 AND y > 0
-      awaitQuery(
-        asList(asList(1, 1), asList(1, 2)),
-        row ->
-          asList(row.get(0, Integer.class), row.get(1,Integer.class)),
-        connection.createStatement(
-          "SELECT x, y" +
-            " FROM testBindByName" +
-            " WHERE x = :x and y > :y" +
-            " ORDER BY x, y")
-          .bind("x", 1).bind("y", 0));
-
-      // Using a duplicate parameter name, expect bind values to be applied
-      // in WHERE clause as:
-      // SELECT x, y FROM testBindByName WHERE x = 1 AND y > 0 AND y < 2
-      awaitQuery(
-        asList(asList(1, 1)),
-        row ->
-          asList(row.get(0, Integer.class), row.get(1,Integer.class)),
-        connection.createStatement(
-          "SELECT x, y" +
-            " FROM testBindByName" +
-            " WHERE x = :x AND y > :y AND y < :y")
-          .bind("x", 1).bind("y", 0).bind(2, 2));
-
-      // Expect IllegalArgumentException for a null value
-      Statement statement = connection.createStatement(
-        "SELECT x FROM testBindByIndex WHERE x > :x");
-      assertThrows(
-        IllegalArgumentException.class,
-        () -> statement.bind("x", null));
-
-      // Expect IllegalArgumentException for a null identifier
-      assertThrows(
-        IllegalArgumentException.class,
-        () -> statement.bind(null, 1));
-
-      // Expect IllegalArgumentException for an unsupported conversion
-      class UnsupportedType {
+      add();
+      invalidBinds = null;
+    }
+    catch (IllegalStateException illegalStateException) {
+      invalidBinds = illegalStateException;
+    }
+    final IllegalStateException finalInvalidBinds = invalidBinds;
+
+    int currentFetchSize = fetchSize;
+    Queue<Object[]> currentBatch = batch;
+    batch = new LinkedList<>();
+
+    return adapter.getLock().get(() -> {
+      PreparedStatement preparedStatement =
+        jdbcConnection.prepareStatement(sql);
+      preparedStatement.setFetchSize(currentFetchSize);
+      preparedStatement.setQueryTimeout(timeout);
+      return finalInvalidBinds == null
+        ? new JdbcBatch(preparedStatement, currentBatch)
+        : new JdbcBatchInvalidBinds(
+            preparedStatement, currentBatch, finalInvalidBinds);
+    });
+  }
+
+  /**
+   * Creates a {@code JdbcStatement} that executes this statement as a
+   * procedural call returning one or more out-parameters.
+   * @return A JDBC call statement publisher
+   */
+  private Publisher<JdbcStatement> createJdbcCall() {
+    int currentFetchSize = fetchSize;
+    Object[] currentBinds = transferBinds();
+
+    return adapter.getLock().get(() -> {
+      CallableStatement callableStatement = jdbcConnection.prepareCall(sql);
+      callableStatement.setFetchSize(currentFetchSize);
+      callableStatement.setQueryTimeout(timeout);
+      return new JdbcCall(callableStatement, currentBinds, parameterNames);
+    });
+  }
+
+
+  /**
+   * Creates a {@code JdbcStatement} that executes this statement as a DML
+   * statement returning generated values.
+   * @return A JDBC call statement publisher
+   */
+  private Publisher<JdbcStatement> createJdbcReturningGenerated() {
+    int currentFetchSize = fetchSize;
+    Object[] currentBinds = transferBinds();
+    String[] currentGeneratedColumns = generatedColumns.clone();
+
+    return adapter.getLock().get(() -> {
+      PreparedStatement preparedStatement =
+        currentGeneratedColumns.length == 0
+          ? jdbcConnection.prepareStatement(sql, RETURN_GENERATED_KEYS)
+          : jdbcConnection.prepareStatement(sql, currentGeneratedColumns);
+      preparedStatement.setFetchSize(currentFetchSize);
+      preparedStatement.setQueryTimeout(timeout);
+      return new JdbcReturningGenerated(preparedStatement, currentBinds);
+    });
+  }
+
+  /**
+   * Binds a {@code value} to all named parameters matching the specified
+   * {@code name}. The match is case-sensitive.
+   * @param name A parameter name. Not null.
+   * @param value A value to bind. May be null.
+   * @throws NoSuchElementException if no named parameter matches the
+   *   {@code identifier}
+   */
+  private void bindNamedParameter(String name, Object value) {
+    boolean isMatched = false;
+
+    for (int i = 0; i < parameterNames.size(); i++) {
+      if (name.equals(parameterNames.get(i))) {
+        isMatched = true;
+        bindObject(i, value);
       }
-      assertThrows(
-        IllegalArgumentException.class,
-        () -> statement.bind("x", new UnsupportedType()));
-
-      // Expect NoSuchElementException for an unmatched identifier
-      assertThrows(
-        NoSuchElementException.class,
-        () -> statement.bind("z", 1));
-      assertThrows(
-        NoSuchElementException.class,
-        () -> statement.bind("xx", 1));
-      assertThrows(
-        NoSuchElementException.class,
-        () -> statement.bind("", 1));
-      assertThrows(
-        NoSuchElementException.class,
-        () -> statement.bind("X", 1));
-      assertThrows(
-        NoSuchElementException.class,
-        () ->
-          connection.createStatement("SELECT x FROM testBindByIndex")
-            .bind("x", 0));
-
-      // Expect bind values to be replaced when set more than once
-      awaitUpdate(
-        asList(1),
-        connection
-          .createStatement("INSERT INTO testBindByName VALUES (:x, :y)")
-          .bind(0, 99).bind(1, 99)
-          .bind("x", 2).bind(1, 0));
-      awaitUpdate(
-        asList(1),
-        connection
-          .createStatement("INSERT INTO testBindByName VALUES (:x, :y)")
-          .bind("x", 99).bind("y", 99)
-          .bind("x", 2).bind(1, 1));
-      awaitUpdate(
-        asList(1),
-        connection
-          .createStatement("INSERT INTO testBindByName VALUES (:x, :y)")
-          .bind("x", 99).bind("y", 99)
-          .bind("x", 2).bind("y", 2));
-      awaitQuery(
-        asList(asList(2, 0), asList(2, 1), asList(2, 2)),
-        row ->
-          asList(row.get(0, Integer.class), row.get(1,Integer.class)),
-        connection.createStatement(
-          "SELECT x, y FROM testBindByName WHERE x = 2 ORDER BY y"));
-
-      // Expect bind values to be replaced when set more than once, after
-      // calling add()
-      awaitUpdate(
-        asList(1, 1),
-        connection
-          .createStatement("INSERT INTO testBindByName VALUES (:x, :y)")
-          .bind("x", 3).bind(1, 0).add()
-          .bind(0, 99).bind(1, 99)
-          .bind("x", 3).bind(1, 1));
-      awaitUpdate(
-        asList(1, 1),
-        connection
-          .createStatement("INSERT INTO testBindByName VALUES (:x, :y)")
-          .bind("x", 3).bind("y", 2).add()
-          .bind("x", 99).bind("y", 99)
-          .bind("x", 3).bind("y", 3));
-      awaitQuery(
-        asList(asList(3, 0), asList(3, 1), asList(3, 2), asList(3, 3)),
-        row ->
-          asList(row.get(0, Integer.class), row.get(1,Integer.class)),
-        connection.createStatement(
-          "SELECT x, y FROM testBindByName WHERE x = 3 ORDER BY y"));
-
-      // When the same name is used for multiple parameters, expect a value
-      // bound to that name to be set as the value for all of those parameters.
-      // Expect a value bound to the index of one of those parameters to be
-      // set only for the parameter at that index.
-      awaitUpdate(asList(1, 1, 1),
-        connection
-          .createStatement("INSERT INTO testBindByName VALUES (:same, :same)")
-          .bind("same", 4).add()
-          .bind("same", 4).bind(1, 5).add()
-          .bind(0, 4).bind(1, 6));
-      awaitQuery(asList(asList(4,4)),
-        row ->
-          asList(row.get(0, Integer.class), row.get(1,Integer.class)),
-        connection.createStatement(
-          "SELECT x, y FROM testBindByName WHERE x = :x_and_y AND y = :x_and_y")
-          .bind("x_and_y", 4));
-      awaitQuery(
-        asList(asList(4, 5), asList(4, 6)),
-        row ->
-          asList(row.get(0, Integer.class), row.get(1,Integer.class)),
-        connection.createStatement(
-          "SELECT x, y FROM testBindByName" +
-            " WHERE x = :both AND y <> :both" +
-            " ORDER BY y")
-          .bind("both", 4));
-      awaitQuery(asList(asList(4,4)),
-        row ->
-          asList(row.get(0, Integer.class), row.get(1,Integer.class)),
-        connection.createStatement(
-          "SELECT x, y FROM testBindByName" +
-            " WHERE x = :x_and_y" +
-            " AND (x * y) = :x_times_y" +
-            " AND y = :x_and_y")
-          .bind("x_times_y", 16)
-          .bind("x_and_y", 4));
-
-    }
-    finally {
-      tryAwaitExecution(connection.createStatement("DROP TABLE testBindByName"));
-      tryAwaitNone(connection.close());
-    }
-  }
-
-  /**
-   * Verifies the implementation of
-   * {@link OracleStatementImpl#bindNull(int, Class)}
-   */
-  @Test
-  public void testBindNullByIndex() {
-    Connection connection =
-      Mono.from(sharedConnection()).block(connectTimeout());
-    try {
-      // INSERT into this table with a parameterized VALUES clause
-      awaitExecution(connection.createStatement(
-        "CREATE TABLE testBindNullByIndex (x NUMBER, y NUMBER)"));
-      Statement selectStatement = connection.createStatement(
-        "SELECT x, y" +
-          " FROM testBindNullByIndex" +
-          " WHERE x = :x and y > :y" +
-          " ORDER BY x, y");
-
-      // Expect IllegalArgumentException for a null Class
-      assertThrows(
-        IllegalArgumentException.class,
-        () -> selectStatement.bindNull(0, null));
-      assertThrows(
-        IllegalArgumentException.class,
-        () -> selectStatement.bindNull(1, null));
-
-      // Expect IndexOutOfBoundsException for an out of range index
-      assertThrows(
-        IndexOutOfBoundsException.class,
-        () -> selectStatement.bindNull(-1, Integer.class));
-      assertThrows(
-        IndexOutOfBoundsException.class,
-        () -> selectStatement.bindNull(-2, Integer.class));
-      assertThrows(
-        IndexOutOfBoundsException.class,
-        () -> selectStatement.bindNull(2, Integer.class));
-      assertThrows(
-        IndexOutOfBoundsException.class,
-        () -> selectStatement.bindNull(3, Integer.class));
-      assertThrows(
-        IndexOutOfBoundsException.class,
-        () ->
-          connection.createStatement("SELECT x FROM testBindByIndex")
-            .bind(0, 0));
-
-      // Expect NULL bind values to be applied in VALUES clause
-      awaitUpdate(
-        asList(1, 1, 1, 1, 1, 1),
-        connection
-          .createStatement("INSERT INTO testBindNullByIndex VALUES (?, ?)")
-          .bindNull(0, Integer.class).bindNull(1, Integer.class).add()
-          .bindNull(0, Integer.class).bind(1, 0).add()
-          .bindNull(0, Integer.class).bind(1, 1).add()
-          .bindNull(0, Integer.class).bind(1, 2).add()
-          .bind(0, 0).bind(1, 3).add()
-          .bind(0, 0).bindNull(1, Integer.class));
-      awaitQuery(
-        asList(
-          asList(null, 0),
-          asList(null, 1),
-          asList(null, 2)),
-        row ->
-          asList(row.get(0, Integer.class), row.get(1,Integer.class)),
-        connection.createStatement(
-          "SELECT x, y" +
-            " FROM testBindNullByIndex" +
-            " WHERE x IS NULL and y IS NOT NULL" +
-            " ORDER BY y"));
-
-      // Expect bind values to be replaced when set more than once
-      awaitUpdate(
-        asList(1),
-        connection
-          .createStatement("INSERT INTO testBindNullByIndex VALUES (?, ?)")
-          .bind(0, 99).bind(1, 99)
-          .bind(0, 1).bindNull(1, Integer.class));
-      awaitUpdate(
-        asList(1),
-        connection
-          .createStatement("INSERT INTO testBindNullByIndex VALUES (?, ?)")
-          .bindNull(0, Integer.class).bindNull(1, Integer.class)
-          .bind(0, 1).bind(1, 0));
-      awaitQuery(
-        asList(asList(1, 0), asList(1, null)),
-        row ->
-          asList(row.get(0, Integer.class), row.get(1,Integer.class)),
-        connection.createStatement(
-          "SELECT x, y FROM testBindNullByIndex WHERE x = 1 ORDER BY y"));
-      awaitUpdate(
-        asList(1),
-        connection
-          .createStatement("INSERT INTO testBindNullByIndex VALUES (:x, :y)")
-          .bind("x", 99).bind("y", 99)
-          .bind(0, 2).bindNull(1, Integer.class));
-      awaitUpdate(
-        asList(1),
-        connection
-          .createStatement("INSERT INTO testBindNullByIndex VALUES (:x, :y)")
-          .bindNull("x", Integer.class).bindNull("y", Integer.class)
-          .bind(0, 2).bind(1, 0));
-      awaitQuery(
-        asList(asList(2, 0), asList(2, null)),
-        row ->
-          asList(row.get(0, Integer.class), row.get(1,Integer.class)),
-        connection.createStatement(
-          "SELECT x, y FROM testBindNullByIndex WHERE x = 2 ORDER BY y"));
-
-      // Expect bind values to be replaced when set more than once, after
-      // calling add()
-      awaitUpdate(
-        asList(1, 1),
-        connection
-          .createStatement("INSERT INTO testBindNullByIndex VALUES (?, ?)")
-          .bind(0, 3).bind(1, 0).add()
-          .bind(0, 99).bind(1, 99)
-          .bind(0, 3).bindNull(1, Integer.class));
-      awaitUpdate(
-        asList(1, 1),
-        connection
-          .createStatement("INSERT INTO testBindNullByIndex VALUES (:x, :y)")
-          .bind(0, 3).bind(1, 1).add()
-          .bind("x", 99).bindNull("y", Integer.class)
-          .bind(0, 3).bind(1, 3));
-      awaitQuery(
-        asList(
-          asList(3, 0), asList(3, 1), asList(3, 3), asList(3, null)),
-        row ->
-          asList(row.get(0, Integer.class), row.get(1,Integer.class)),
-        connection.createStatement(
-          "SELECT x, y FROM testBindNullByIndex WHERE x = 3 ORDER BY y"));
-    }
-    finally {
-      tryAwaitExecution(connection.createStatement(
-        "DROP TABLE testBindNullByIndex"));
-      tryAwaitNone(connection.close());
-    }
-  }
-
-  /**
-   * Verifies the implementation of
-   * {@link OracleStatementImpl#bindNull(String, Class)}
-   */
-  @Test
-  public void testBindNullByName() {
-    Connection connection =
-      Mono.from(sharedConnection()).block(connectTimeout());
-    try {
-      // INSERT into this table with a parameterized VALUES clause
-      awaitExecution(connection.createStatement(
-        "CREATE TABLE testNullBindByName (x NUMBER, y NUMBER)"));
-      Statement selectStatement = connection.createStatement(
-        "SELECT x, y" +
-          " FROM testNullBindByName" +
-          " WHERE x = :x and y > :y" +
-          " ORDER BY x, y");
-
-      // Expect IllegalArgumentException for a null class
-      assertThrows(
-        IllegalArgumentException.class,
-        () -> selectStatement.bindNull("x", null));
-      assertThrows(
-        IllegalArgumentException.class,
-        () -> selectStatement.bindNull("y", null));
-
-      // Expect IllegalArgumentException for a null identifier
-      assertThrows(
-        IllegalArgumentException.class,
-        () -> selectStatement.bindNull(null, Integer.class));
-
-      // Expect NoSuchElementException for an unmatched identifier
-      assertThrows(
-        NoSuchElementException.class,
-        () -> selectStatement.bindNull("z", Integer.class));
-      assertThrows(
-        NoSuchElementException.class,
-        () -> selectStatement.bindNull("xx", Integer.class));
-      assertThrows(
-        NoSuchElementException.class,
-        () -> selectStatement.bindNull("", Integer.class));
-      assertThrows(
-        NoSuchElementException.class,
-        () -> selectStatement.bindNull("X", Integer.class));
-      assertThrows(
-        NoSuchElementException.class,
-        () ->
-          connection.createStatement("SELECT x FROM testBindByIndex")
-            .bind("x", 0));
-
-
-      // Expect NULL bind values to be applied in VALUES clause
-      awaitUpdate(
-        asList(1, 1, 1, 1, 1, 1),
-        connection
-          .createStatement("INSERT INTO testNullBindByName VALUES (:x, :y)")
-          .bindNull("x", Integer.class).bindNull("y", Integer.class).add()
-          .bindNull("x", Integer.class).bind("y", 0).add()
-          .bindNull("x", Integer.class).bind("y", 1).add()
-          .bindNull("x", Integer.class).bind("y", 2).add()
-          .bind("x", 0).bind("y", 3).add()
-          .bind("x", 0).bindNull("y", Integer.class));
-      awaitQuery(
-        asList(
-          asList(null, 0),
-          asList(null, 1),
-          asList(null, 2)),
-        row ->
-          asList(row.get(0, Integer.class), row.get(1,Integer.class)),
-        connection.createStatement(
-          "SELECT x, y" +
-            " FROM testNullBindByName" +
-            " WHERE x IS NULL and y IS NOT NULL" +
-            " ORDER BY y"));
-
-      // Using a duplicate parameter name, expect bind values to be applied
-      // in WHERE clause as:
-      // UPDATE testNullBindByName SET x = NULL WHERE x = 0
-      awaitUpdate(
-        asList(2),
-        connection.createStatement(
-          "UPDATE testNullBindByName" +
-            " SET x = :x WHERE x = :x")
-          .bindNull("x", Integer.class).bind(1, 0));
-      awaitQuery(
-        asList(
-          asList(null, 0),
-          asList(null, 1),
-          asList(null, 2),
-          asList(null, 3),
-          asList(null, null),
-          asList(null, null)),
-        row ->
-          asList(row.get(0, Integer.class), row.get(1,Integer.class)),
-        connection.createStatement(
-          "SELECT x, y" +
-            " FROM testNullBindByName" +
-            " WHERE x IS NULL" +
-            " ORDER BY y"));
-
-      // Expect bind values to be replaced when set more than once
-      awaitUpdate(
-        asList(1),
-        connection
-          .createStatement("INSERT INTO testNullBindByName VALUES (:x, :y)")
-          .bind(0, 99).bind(1, 99)
-          .bind("x", 1).bindNull("y", Integer.class));
-      awaitUpdate(
-        asList(1),
-        connection
-          .createStatement("INSERT INTO testNullBindByName VALUES (:x, :y)")
-          .bindNull(0, Integer.class).bindNull(1, Integer.class)
-          .bind("x", 1).bind("y", 0));
-      awaitQuery(
-        asList(asList(1, 0), asList(1, null)),
-        row ->
-          asList(row.get(0, Integer.class), row.get(1,Integer.class)),
-        connection.createStatement(
-          "SELECT x, y FROM testNullBindByName WHERE x = 1 ORDER BY y"));
-      awaitUpdate(
-        asList(1),
-        connection
-          .createStatement("INSERT INTO testNullBindByName VALUES (:x, :y)")
-          .bind("x", 99).bind("y", 99)
-          .bind("x", 2).bindNull("y", Integer.class));
-      awaitUpdate(
-        asList(1),
-        connection
-          .createStatement("INSERT INTO testNullBindByName VALUES (:x, :y)")
-          .bindNull("x", Integer.class).bindNull("y", Integer.class)
-          .bind("x", 2).bind("y", 0));
-      awaitQuery(
-        asList(asList(2, 0), asList(2, null)),
-        row ->
-          asList(row.get(0, Integer.class), row.get(1,Integer.class)),
-        connection.createStatement(
-          "SELECT x, y FROM testNullBindByName WHERE x = 2 ORDER BY y"));
-
-      // Expect bind values to be replaced when set more than once, after
-      // calling add()
-      awaitUpdate(
-        asList(1, 1),
-        connection
-          .createStatement("INSERT INTO testNullBindByName VALUES (:x, :y)")
-          .bind("x", 3).bind("y", 0).add()
-          .bind(0, 99).bind(1, 99)
-          .bind("x", 3).bindNull("y", Integer.class));
-      awaitUpdate(
-        asList(1, 1),
-        connection
-          .createStatement("INSERT INTO testNullBindByName VALUES (:x, :y)")
-          .bind("x", 3).bind("y", 1).add()
-          .bind("x", 99).bindNull("y", Integer.class)
-          .bind("x", 3).bind("y", 3));
-      awaitQuery(
-        asList(
-          asList(3, 0), asList(3, 1), asList(3, 3), asList(3, null)),
-        row ->
-          asList(row.get(0, Integer.class), row.get(1,Integer.class)),
-        connection.createStatement(
-          "SELECT x, y FROM testNullBindByName WHERE x = 3 ORDER BY y"));
-
-      // When the same name is used for multiple parameters, expect a value
-      // bound to that name to be set as the value for all of those parameters.
-      // Expect a value bound to the index of one of those parameters to be
-      // set only for the parameter at that index.
-      awaitUpdate(2, connection.createStatement(
-        "DELETE FROM testNullBindByName WHERE x IS NULL AND y IS NULL"));
-      awaitUpdate(asList(1, 1, 1),
-        connection
-          .createStatement(
-            "INSERT INTO testNullBindByName VALUES (:same, :same)")
-          .bindNull("same", Integer.class).add()
-          .bindNull("same", Integer.class).bind(0, 4).add()
-          .bind(0, 5).bindNull(1, Integer.class));
-      awaitQuery(asList(asList(null, null)),
-        row ->
-          asList(row.get(0, Integer.class), row.get(1,Integer.class)),
-        connection.createStatement(
-          "SELECT x, y FROM testNullBindByName" +
-            " WHERE x IS NULL AND y IS NULL"));
-      awaitQuery(asList(asList(4, null), asList(5, null)),
-        row ->
-          asList(row.get(0, Integer.class), row.get(1,Integer.class)),
-        connection.createStatement(
-          "SELECT x, y FROM testNullBindByName" +
-            " WHERE x >= 4 AND x IS NOT NULL AND y IS NULL" +
-            " ORDER BY x, y"));
-    }
-    finally {
-      tryAwaitExecution(connection.createStatement(
-        "DROP TABLE testNullBindByName"));
-      tryAwaitNone(connection.close());
-    }
-  }
-
-  /**
-   * Verifies the implementation of
-   * {@link OracleStatementImpl#add()}
-   */
-  @Test
-  public void testAdd() {
-    Connection connection =
-      Mono.from(sharedConnection()).block(connectTimeout());
-    try {
-      // INSERT into this table with a parameterized VALUES clause
-      awaitExecution(connection.createStatement(
-        "CREATE TABLE testAdd (x NUMBER, y NUMBER)"));
-      // Expect add() with zero parameters to execute a batch of INSERTs
-      awaitUpdate(
-        asList(1, 1, 1),
-        connection.createStatement("INSERT INTO testAdd VALUES(0, 0)")
-          .add().add());
-      awaitQuery(
-        asList(asList(0, 0), asList(0, 0), asList(0, 0)),
-        row -> asList(row.get(0, Integer.class), row.get(1, Integer.class)),
-        connection.createStatement("SELECT x, y FROM testAdd"));
-
-      // Expect add() with parameters to execute a batch of INSERTs
-      awaitUpdate(
-        asList(1, 1, 1),
-        connection.createStatement("INSERT INTO testAdd VALUES(:x, :y)")
-          .bind("x", 1).bind("y", 1).add()
-          .bind("x", 1).bind("y", 2).add()
-          .bind("x", 1).bind("y", 3));
-      awaitQuery(
-        asList(asList(1, 1), asList(1, 2), asList(1, 3)),
-        row -> asList(row.get(0, Integer.class), row.get(1, Integer.class)),
-        connection.createStatement(
-          "SELECT x, y" +
-            " FROM testAdd" +
-            " WHERE x = 1" +
-            " ORDER BY y"));
-
-      // Expect an implicit add() after add() has been called once
-      awaitUpdate(
-        asList(1, 1),
-        connection.createStatement("INSERT INTO testAdd VALUES(:x, :y)")
-          .bind("x", 2).bind("y", 1).add()
-          .bind("x", 2).bind("y", 2)); // implicit .add()
-      awaitQuery(
-        asList(asList(2, 1), asList(2, 2)),
-        row -> asList(row.get(0, Integer.class), row.get(1, Integer.class)),
-        connection.createStatement(
-          "SELECT x, y" +
-            " FROM testAdd" +
-            " WHERE x = 2" +
-            " ORDER BY y"));
-
-      // Expect R2dbcException when executing a non-DML batch
-      awaitError(
-        R2dbcException.class,
-        Mono.from(connection.createStatement("SELECT ? FROM dual")
-          .bind(0, 1).add()
-          .bind(0, 2).add()
-          .bind(0, 3)
-          .execute())
-          .flatMapMany(Result::getRowsUpdated));
-
-      // Expect IllegalStateException if not all parameters are set
-      assertThrows(
-        IllegalStateException.class,
-        () ->
-          connection.createStatement("INSERT INTO table VALUES(?)")
-            .add());
-      assertThrows(
-        IllegalStateException.class,
-        () ->
-          connection.createStatement("INSERT INTO table VALUES(?, ?)")
-            .bind(0, 0).add());
-      assertThrows(
-        IllegalStateException.class,
-        () ->
-          connection.createStatement("INSERT INTO table VALUES(:x, :y)")
-            .bind("y", 1).add());
-      assertThrows(
-        IllegalStateException.class,
-        () ->
-          connection.createStatement("INSERT INTO table VALUES(?)")
-            .bind(0, 0).add()
-            .add());
-      assertThrows(
-        IllegalStateException.class,
-        () ->
-          connection.createStatement("INSERT INTO table VALUES(?, ?)")
-            .bind(0, 0).bind(1, 1).add()
-            .bind(1, 1).add());
-      assertThrows(
-        IllegalStateException.class,
-        () ->
-          connection.createStatement("INSERT INTO table VALUES(:x, :y)")
-            .bind("x", 0).bind("y", 1).add()
-            .bind("x", 0).add());
-
-      // Expect the statement to execute with previously added binds, and
-      // then emit an error if binds are missing in the final set of binds.
-      List<Signal<Long>> signals =
-        awaitOne(Flux.from(connection.createStatement(
-          "INSERT INTO testAdd VALUES (:x, :y)")
-          .bind("x", 0).bind("y", 1).add()
-          .bind("y", 1).execute())
-          .flatMap(Result::getRowsUpdated)
-          .materialize()
-          .collectList());
-      assertEquals(2, signals.size());
-      assertEquals(1, signals.get(0).get());
-      assertTrue(
-        signals.get(1).getThrowable() instanceof R2dbcNonTransientException);
-
-    }
-    finally {
-      tryAwaitExecution(connection.createStatement(
-        "DROP TABLE testAdd"));
-      tryAwaitNone(connection.close());
-    }
-  }
-
-  /**
-   * Verifies the implementation of
-   * {@link OracleStatementImpl#execute()}
-   */
-  @Test
-  public void testExecute() {
-    Connection connection =
-      Mono.from(sharedConnection()).block(connectTimeout());
-    try {
-      // Expect DDL to result in an update count of zero
-      awaitUpdate(0, connection.createStatement(
-        "CREATE TABLE testExecute (x NUMBER)"));
-      // Expect DDL to result in no row data
-      awaitQuery(
-        Collections.emptyList(),
-        row -> row.get(0),
-        connection.createStatement(
-          "ALTER TABLE testExecute ADD (y NUMBER)"));
-
-      // Expect DML to result in an update count
-      Statement insertStatement = connection.createStatement(
-        "INSERT INTO testExecute (x, y) VALUES (:x, :y)");
-      awaitUpdate(
-        asList(1),
-        insertStatement.bind("x", 0).bind("y", 0));
-
-      // Expect DML to result in no row data
-      awaitQuery(
-        Collections.emptyList(),
-        row -> row.get(0),
-        insertStatement.bind("x", 0).bind("y", 1));
-
-      // Expect batch DML to result in an update count
-      Statement updateStatement = connection.createStatement(
-        "UPDATE testExecute SET y = :newValue WHERE y = :oldValue");
-      awaitUpdate(
-        asList(1, 1),
-        updateStatement
-          .bind("oldValue", 1).bind("newValue", 2).add()
-          .bind("oldValue", 0).bind("newValue", 1));
-
-      // Expect bind values to be cleared after execute with explicit add()
-      assertThrows(IllegalStateException.class, updateStatement::execute);
-
-      // Expect batch DML to result in no row data
-      awaitQuery(
-        Collections.emptyList(),
-        row -> row.get(0),
-        updateStatement
-          .bind("oldValue", 2).bind("newValue", 3).add()
-          .bind("oldValue", 1).bind("newValue", 2));
-
-      // Expect bind values to be cleared after execute with implicit add()
-      assertThrows(IllegalStateException.class, updateStatement::execute);
-
-      // Expect publisher to defer execution until a subscriber subscribes
-      Publisher<? extends Result> updatePublisher =
-        updateStatement.bind("oldValue", 3).bind("newValue", 1).execute();
-
-      // Expect DQL to result in no update count
-      Statement selectStatement = connection.createStatement(
-        "SELECT x, y FROM testExecute WHERE x = :x ORDER BY y");
-      awaitUpdate(
-        Collections.emptyList(),
-        selectStatement.bind("x", 0));
-
-      // Expect DQL to result in row data
-      awaitQuery(
-        asList(asList(0, 2), asList(0, 3)),
-        row ->
-          asList(row.get("x", Integer.class), row.get("y", Integer.class)),
-        selectStatement.bind("x", 0));
-
-      // Expect bind values to be cleared after execute without add()
-      assertThrows(
-        IllegalStateException.class,
-        selectStatement::execute);
-
-      // Expect update to execute when a subscriber subscribes
-      awaitOne(1L,
-        Flux.from(updatePublisher)
-          .flatMap(result -> result.getRowsUpdated()));
-      awaitQuery(
-        asList(asList(0, 1), asList(0, 2)),
-        row ->
-          asList(row.get("x", Integer.class), row.get("y", Integer.class)),
-        selectStatement.bind("x", 0));
-
-      // Expect publisher to reject multiple subscribers
-      awaitError(IllegalStateException.class, updatePublisher);
-
-      // TODO: Verify that cursors opened by execute() are closed after the
-      //   result has been consumed. Consider querying V$ tables to verify the
-      //   open cursor count. Consider that the JDBC driver may be caching
-      //   statements and leaving cursors open until a cache eviction happens.
-    }
-    finally {
-      tryAwaitExecution(connection.createStatement("DROP TABLE testExecute"));
-      tryAwaitNone(connection.close());
-    }
-  }
-
-
-  /**
-   * Verifies the implementation of
-   * {@link OracleStatementImpl#returnGeneratedValues(String...)}
-   */
-  @Test
-  public void testReturnGeneratedValues() {
-    Connection connection =
-      Mono.from(sharedConnection()).block(connectTimeout());
-    try {
-      awaitExecution(connection.createStatement(
-        "CREATE TABLE testReturnGeneratedValues (" +
-          "x NUMBER GENERATED ALWAYS AS IDENTITY, " +
-          "y VARCHAR2(100))"));
-
-      Statement statement = connection.createStatement(
-        "INSERT INTO testReturnGeneratedValues(y) VALUES (?)");
-
-      // Expect IllegalArgumentException for a null argument
-      assertThrows(IllegalArgumentException.class,
-        () -> statement.returnGeneratedValues((String[])null));
-      // Expect IllegalArgumentException for a null String[] element
-      assertThrows(IllegalArgumentException.class,
-        () -> statement.returnGeneratedValues("x", null));
-
-      // Expect a failure with invalid column name "eye-d"
-      assertEquals(statement, statement.returnGeneratedValues("x", "eye-d"));
-      awaitError(R2dbcException.class,
-        Flux.from(statement.bind(0, "test").execute())
-          .flatMap(result ->
-            result.map(generatedValues -> fail("Unexpected row"))));
-
-      // Expect a ROWID value when no column names are specified
-      Statement rowIdQuery = connection.createStatement(
-        "SELECT x, y FROM testReturnGeneratedValues WHERE rowid=?");
-      RowId rowId = awaitOne(Mono.from(statement.returnGeneratedValues()
-          .bind(0, "test1")
-          .execute())
-          .flatMapMany(result ->
-            result.map(row -> row.get(0, RowId.class))));
-      // Expect a generated value of 1 when the ROWID is queried
-      awaitQuery(asList(asList(1, "test1")),
-        row -> asList(row.get(0, Integer.class), row.get(1, String.class)),
-        rowIdQuery.bind(0, rowId));
-
-      // Expect the second insert to generate a value of 2
-      awaitQuery(asList(asList(2, "test2")),
-        row -> asList(row.get(0, Integer.class), row.get(1, String.class)),
-        statement.returnGeneratedValues("x", "y").bind(0, "test2"));
-
-      // Expect an update count of 1 ...
-      awaitUpdate(1, statement.returnGeneratedValues("x").bind(0, "test3"));
-      // ... and generated value of 3
-      awaitQuery(asList(asList(3, "test3")),
-        row -> asList(row.get(0, Integer.class), row.get(1, String.class)),
-        connection.createStatement(
-          "SELECT x, y FROM testReturnGeneratedValues WHERE x = 3"));
-
-      // Expect non-generated values to be returned as well
-      assertEquals(statement, statement.returnGeneratedValues("x", "y"));
-      awaitQuery(asList(asList(4, "test4")),
-        row -> asList(row.get("x", Integer.class), row.get("Y", String.class)),
-        statement.bind(0, "test4"));
-
-      // Expect an error when attempting to batch execute with generated
-      // values
-      assertThrows(IllegalStateException.class, () ->
-        statement.bind(0, "a").add()
-          .bind(0, "b").add()
-          .bind(0, "c").add()
-          .execute());
-
-      // Expect multiple results of generated values when executing an UPDATE
-      // on multiple rows
-      awaitQuery(asList(
-        asList(1, "TEST1"),
-        asList(2, "TEST2"),
-        asList(3, "TEST3"),
-        asList(4, "TEST4")),
-      row -> asList(row.get("x", Integer.class), row.get("y", String.class)),
-      connection.createStatement(
-        "UPDATE testReturnGeneratedValues SET y =:prefix||x")
-        .bind("prefix", "TEST")
-        .returnGeneratedValues("x", "y"));
-
-      // Expect a normal row data result when executing a SELECT statement,
-      // even if the Statement is configured to return columns generated by DML.
-      awaitQuery(asList(
-        asList(1, "TEST1"),
-        asList(2, "TEST2"),
-        asList(3, "TEST3"),
-        asList(4, "TEST4")),
-        row -> asList(row.get("x", Integer.class), row.get("y", String.class)),
-        connection.createStatement(
-          "SELECT x, y" +
-            " FROM testReturnGeneratedValues" +
-            " WHERE x < :old_x" +
-            " ORDER BY x")
-          .bind("old_x", 10)
-          .returnGeneratedValues("x"));
-
-      // Expect the column names to be ignored if the SQL is not an INSERT or
-      // UPDATE
-      awaitUpdate(4, connection.createStatement(
-        "DELETE FROM testReturnGeneratedValues WHERE x < :old_x")
-        .bind("old_x", 10)
-        .returnGeneratedValues("x", "y"));
-
-      // Expect no generated values if an UPDATE doesn't effect any rows.
-      awaitUpdate(0, connection.createStatement(
-        "UPDATE testReturnGeneratedValues SET y = 'effected' WHERE x IS NULL")
-        .returnGeneratedValues("y"));
-    }
-    finally {
-      tryAwaitExecution(connection.createStatement(
-        "DROP TABLE testReturnGeneratedValues"));
-      tryAwaitNone(connection.close());
-    }
-  }
-
-  /**
-   * Verifies the implementation of
-   * {@link OracleStatementImpl#fetchSize(int)
-   */
-  @Test
-  public void testFetchSize() {
-    Connection connection =
-      Mono.from(sharedConnection()).block(connectTimeout());
-    try {
-      // Expect normal return when argument is at least 0
-      Statement statement = connection.createStatement(
-        "SELECT x, y FROM testFetchSize");
-      assertEquals(statement, statement.fetchSize(0));
-      assertEquals(statement, statement.fetchSize(100));
-
-      // Expect IllegalArgumentException when argument is less than 0
-      assertThrows(IllegalArgumentException.class,
-        () -> statement.fetchSize(-1));
-      assertThrows(IllegalArgumentException.class,
-        () -> statement.fetchSize(-100));
-
-      // TODO: Figure out a way to verify that the implementation actually
-      //  set the fetch size. Might expect a large query to complete quicker
-      //  when a large fetch size is set, but execution time is not consistent
-      //  due to external factors like network latency and database response
-      //  time.
-    }
-    finally {
-      tryAwaitNone(connection.close());
-    }
-  }
-
-  /**
-   * Verifies {@link OracleStatementImpl#execute()} when calling a procedure
-   * having no out parameters.
-   */
-  @Test
-  public void testNoOutCall() {
-    Connection connection =
-      Mono.from(sharedConnection()).block(connectTimeout());
-    try {
-      awaitExecution(connection.createStatement(
-        "CREATE TABLE testNoOutCall (value VARCHAR2(100))"));
-
-      awaitExecution(connection.createStatement(
-        "CREATE OR REPLACE PROCEDURE testNoOutCallAdd(" +
-          "value VARCHAR2 DEFAULT 'Default Value') IS" +
-          " BEGIN " +
-          " INSERT INTO testNoOutCall VALUES (value);" +
-          " END;"));
-
-      // Execute the procedure with no out parameters. Expect a single Result
-      // with no update count. Expect the IN parameter's default value to
-      // have been inserted by the call.
-      awaitNone(Mono.from(connection.createStatement(
-        "BEGIN testNoOutCallAdd; END;")
-        .execute())
-        .flatMapMany(Result::getRowsUpdated));
-      awaitQuery(asList("Default Value"),
-        row -> row.get(0),
-        connection.createStatement("SELECT * FROM testNoOutCall"));
-
-      // Execute the procedure again with no out parameters. Expect a single
-      // Result with no rows. Expect the IN parameter's default value to have
-      // been inserted by the call.
-      awaitNone(Mono.from(connection.createStatement(
-        "BEGIN testNoOutCallAdd; END;")
-        .execute())
-        .flatMap(result ->
-          Mono.from(result.map(row -> "Unexpected"))));
-      awaitQuery(asList("Default Value", "Default Value"),
-        row -> row.get(0),
-        connection.createStatement("SELECT * FROM testNoOutCall"));
-
-      // Delete the previously inserted rows
-      awaitExecution(connection.createStatement(
-        "TRUNCATE TABLE testNoOutCall"));
-
-      // Execute the procedure with no out parameters. Expect a single Result
-      // with no update count. Expect the an indexed based String bind to
-      // have been inserted by the call.
-      awaitNone(Mono.from(connection.createStatement(
-        "BEGIN testNoOutCallAdd(?); END;")
-        .bind(0, "Indexed Bind")
-        .execute())
-        .flatMap(result -> Mono.from(result.getRowsUpdated())));
-      awaitQuery(asList("Indexed Bind"),
-        row -> row.get(0),
-        connection.createStatement("SELECT * FROM testNoOutCall"));
-
-      // Execute the procedure with no out parameters. Expect a single Result
-      // with no update count. Expect the a named String bind to have been
-      // inserted by the call.
-      awaitNone(Mono.from(connection.createStatement(
-        "BEGIN testNoOutCallAdd(:parameter); END;")
-        .bind("parameter", "Named Bind")
-        .execute())
-        .flatMap(result ->
-          Mono.from(result.map(row -> "Unexpected"))));
-      awaitQuery(asList("Indexed Bind", "Named Bind"),
-        row -> row.get(0),
-        connection.createStatement(
-          "SELECT * FROM testNoOutCall ORDER BY value"));
-
-      // Delete the previously inserted rows
-      awaitExecution(connection.createStatement(
-        "TRUNCATE TABLE testNoOutCall"));
-
-      // Execute the procedure with no out parameters. Expect a single Result
-      // with no update count. Expect the an indexed based Parameter bind to
-      // have been inserted by the call.
-      awaitNone(Mono.from(connection.createStatement(
-        "BEGIN testNoOutCallAdd(?); END;")
-        .bind(0, Parameters.in(R2dbcType.VARCHAR, "Indexed Parameter"))
-        .execute())
-        .flatMap(result ->
-          Mono.from(result.getRowsUpdated())));
-      awaitQuery(asList("Indexed Parameter"),
-        row -> row.get(0),
-        connection.createStatement("SELECT * FROM testNoOutCall"));
-
-      // Execute the procedure with no out parameters. Expect a single Result
-      // with no update count. Expect the a named Parameter bind to have been
-      // inserted by the call.
-      awaitNone(Mono.from(connection.createStatement(
-        "BEGIN testNoOutCallAdd(:parameter); END;")
-        .bind("parameter",
-          Parameters.in(R2dbcType.VARCHAR, "Named Parameter"))
-        .execute())
-        .flatMap(result ->
-          Mono.from(result.map(row -> "Unexpected"))));
-      awaitQuery(asList("Indexed Parameter", "Named Parameter"),
-        row -> row.get(0),
-        connection.createStatement(
-          "SELECT * FROM testNoOutCall ORDER BY value"));
-
-      // Delete the previously inserted rows
-      awaitExecution(connection.createStatement(
-        "TRUNCATE TABLE testNoOutCall"));
-
-      // Execute the procedure with no out parameters. Expect a single Result
-      // with no update count. Expect the an indexed based Parameter.In bind to
-      // have been inserted by the call.
-      awaitNone(Mono.from(connection.createStatement(
-        "BEGIN testNoOutCallAdd(?); END;")
-        .bind(0, Parameters.in(R2dbcType.VARCHAR, "Indexed Parameter.In"))
-        .execute())
-        .flatMap(result ->
-          Mono.from(result.getRowsUpdated())));
-      awaitQuery(asList("Indexed Parameter.In"),
-        row -> row.get(0),
-        connection.createStatement("SELECT * FROM testNoOutCall"));
-
-      // Execute the procedure with no out parameters. Expect a single Result
-      // with no update count. Expect the a named Parameter.In bind to have been
-      // inserted by the call.
-      awaitNone(Mono.from(connection.createStatement(
-        "BEGIN testNoOutCallAdd(:parameter); END;")
-        .bind("parameter",
-          Parameters.in(R2dbcType.VARCHAR, "Named Parameter.In"))
-        .execute())
-        .flatMap(result ->
-          Mono.from(result.map(row -> "Unexpected"))));
-      awaitQuery(asList("Indexed Parameter.In", "Named Parameter.In"),
-        row -> row.get(0),
-        connection.createStatement(
-          "SELECT * FROM testNoOutCall ORDER BY value"));
-    }
-    finally {
-      tryAwaitExecution(connection.createStatement("DROP TABLE testNoOutCall"));
-      tryAwaitExecution(connection.createStatement(
-        "DROP PROCEDURE testNoOutCallAdd"));
-      tryAwaitNone(connection.close());
-    }
-  }
-
-  /**
-   * Verifies {@link OracleStatementImpl#execute()} when calling a procedure
-   * having a single in-out parameter.
-   */
-  @Test
-  public void testOneInOutCall() {
-
-    Connection connection =
-      Mono.from(sharedConnection()).block(connectTimeout());
-
-    try {
-      // Create a table with one value. Create a procedure that updates the
-      // value and returns the previous value
-      awaitExecution(connection.createStatement(
-        "CREATE TABLE testOneInOutCall (value NUMBER)"));
-      awaitUpdate(1, connection.createStatement(
-        "INSERT INTO testOneInOutCall VALUES (0)"));
-      awaitExecution(connection.createStatement(
-        "CREATE OR REPLACE PROCEDURE testOneInOutCallAdd(" +
-          " inout_value IN OUT NUMBER) IS" +
-          " previous NUMBER;" +
-          " BEGIN " +
-          " SELECT value INTO previous FROM testOneInOutCall;" +
-          " UPDATE testOneInOutCall SET value = inout_value;" +
-          " inout_value := previous;" +
-          " END;"));
-
-      // Execute the procedure with one in-out parameter. Expect a single Result
-      // with no update count. Expect the IN parameter's value to have been
-      // inserted by the call.
-      consumeOne(connection.createStatement(
-        "BEGIN testOneInOutCallAdd(?); END;")
-        .bind(0, new InOutParameter(1, R2dbcType.NUMERIC))
-        .execute(),
-        result -> {
-          awaitNone(result.getRowsUpdated());
-        });
-      awaitQuery(asList(1),
-        row -> row.get("value", Integer.class),
-        connection.createStatement("SELECT * FROM testOneInOutCall"));
-
-      // Execute the procedure again with one in-out parameter. Expect a single
-      // Result with one rows having the previous value. Expect the IN
-      // parameter's default value to have been inserted by the call.
-      consumeOne(connection.createStatement(
-        "BEGIN testOneInOutCallAdd(:value); END;")
-        .bind("value", new InOutParameter(2, R2dbcType.NUMERIC))
-        .execute(),
-        result ->
-          awaitOne(1, result.map(row ->
-            row.get("value", Integer.class))));
-      awaitQuery(asList(2),
-        row -> row.get(0, Integer.class),
-        connection.createStatement("SELECT * FROM testOneInOutCall"));
-
-      // Execute the procedure with one in-out parameter having an inferred
-      // type. Expect a single Result with no update count. Expect the IN
-      // parameter's value to have been inserted by the call.
-      consumeOne(connection.createStatement(
-        "BEGIN testOneInOutCallAdd(:value); END;")
-        .bind("value", new InOutParameter(3))
-        .execute(),
-        result ->
-          awaitNone(result.getRowsUpdated()));
-      awaitQuery(asList(3),
-        row -> row.get(0, Integer.class),
-        connection.createStatement("SELECT * FROM testOneInOutCall"));;
-
-      // Execute the procedure again with one in-out parameter. Expect a single
-      // Result with one rows having the previous value. Expect the IN
-      // parameter's value to have been inserted by the call.
-      consumeOne(connection.createStatement(
-        "BEGIN testOneInOutCallAdd(?); END;")
-        .bind(0, new InOutParameter(4))
-        .execute(),
-        result ->
-          awaitOne(3, result.map(row ->
-            row.get(0, Integer.class))));
-      awaitQuery(asList(4),
-        row -> row.get(0, Integer.class),
-        connection.createStatement("SELECT * FROM testOneInOutCall"));
-    }
-    finally {
-      tryAwaitExecution(connection.createStatement("DROP TABLE testOneInOutCall"));
-      tryAwaitExecution(connection.createStatement(
-        "DROP PROCEDURE testOneInOutCallAdd"));
-      tryAwaitNone(connection.close());
-    }
-  }
-
-  /**
-   * Verifies {@link OracleStatementImpl#execute()} when calling a procedure
-   * having multiple in-out parameters.
-   */
-  @Test
-  public void testMultiInOutCall() {
-
-    Connection connection =
-      Mono.from(sharedConnection()).block(connectTimeout());
-
-    try {
-      // Create a table with one value. Create a procedure that updates the
-      // value and returns the previous value
-      awaitExecution(connection.createStatement(
-        "CREATE TABLE testMultiInOutCall (value1 NUMBER, value2 NUMBER)"));
-      awaitUpdate(1, connection.createStatement(
-        "INSERT INTO testMultiInOutCall VALUES (0, 100)"));
-      awaitExecution(connection.createStatement(
-        "CREATE OR REPLACE PROCEDURE testMultiInOutCallAdd(" +
-          " inout_value1 IN OUT NUMBER," +
-          " inout_value2 IN OUT NUMBER) IS" +
-          " previous1 NUMBER;" +
-          " previous2 NUMBER;" +
-          " BEGIN " +
-          " SELECT value1, value2 INTO previous1, previous2" +
-          "   FROM testMultiInOutCall;" +
-          " UPDATE testMultiInOutCall" +
-          "   SET value1 = inout_value1, value2 = inout_value2;" +
-          " inout_value1 := previous1;" +
-          " inout_value2 := previous2;" +
-          " END;"));
-
-      // Execute the procedure with one in-out parameter. Expect a single Result
-      // with no update count. Expect the IN parameter's value to have been
-      // inserted by the call.
-      consumeOne(connection.createStatement(
-        "BEGIN testMultiInOutCallAdd(:value1, :value2); END;")
-        .bind("value1", new InOutParameter(1, R2dbcType.NUMERIC))
-        .bind("value2", new InOutParameter(101, R2dbcType.NUMERIC))
-        .execute(),
-        result ->
-          awaitNone(result.getRowsUpdated()));
-      awaitQuery(asList(asList(1, 101)),
-        row -> asList(
-          row.get("value1", Integer.class),row.get("value2", Integer.class)),
-        connection.createStatement("SELECT * FROM testMultiInOutCall"));
-
-      // Execute the procedure again with one in-out parameter. Expect a single
-      // Result with one rows having the previous value. Expect the IN
-      // parameter's default value to have been inserted by the call.
-      consumeOne(connection.createStatement(
-        "BEGIN testMultiInOutCallAdd(?, :value2); END;")
-        .bind(0, new InOutParameter(2, R2dbcType.NUMERIC))
-        .bind("value2", new InOutParameter(102, R2dbcType.NUMERIC))
-        .execute(),
-        result ->
-          awaitOne(asList(1, 101), result.map(row ->
-            asList(
-              row.get(0, Integer.class), row.get("value2", Integer.class)))));
-      awaitQuery(asList(asList(2, 102)),
-        row ->
-          asList(row.get("value1", Integer.class), row.get(1, Integer.class)),
-        connection.createStatement("SELECT * FROM testMultiInOutCall"));
-
-      // Execute the procedure with one in-out parameter having an inferred
-      // type. Expect a single Result with no update count. Expect the IN
-      // parameter's value to have been inserted by the call.
-      consumeOne(connection.createStatement(
-        "BEGIN testMultiInOutCallAdd(?, ?); END;")
-        .bind(0, new InOutParameter(3))
-        .bind(1, new InOutParameter(103))
-        .execute(),
-        result -> awaitNone(result.getRowsUpdated()));
-      awaitQuery(asList(asList(3, 103)),
-        row -> asList(row.get(0, Integer.class), row.get(1, Integer.class)),
-        connection.createStatement("SELECT * FROM testMultiInOutCall"));;
-
-      // Execute the procedure again with multiple in-out parameters having
-      // the same name. Expect a single Result with one rows having the
-      // previous value. Getting the parameter value by name should returned
-      // the value of the first parameter. Expect the IN parameter's value to
-      // have been inserted by the call.
-      consumeOne(connection.createStatement(
-        "BEGIN testMultiInOutCallAdd(" +
-          "inout_value2 => :value2, inout_value1 => :value1); END;")
-        .bind("value1", new InOutParameter(4))
-        .bind("value2", new InOutParameter(104))
-        .execute(),
-        result ->
-          awaitOne(asList(3, 103), result.map(row ->
-            asList(
-              row.get("value1", Integer.class), row.get(0, Integer.class)))));
-      awaitQuery(asList(asList(4, 104)),
-        row -> asList(row.get(0, Integer.class), row.get(1, Integer.class)),
-        connection.createStatement("SELECT * FROM testMultiInOutCall"));
-    }
-    finally {
-      tryAwaitExecution(connection.createStatement("DROP TABLE testMultiInOutCall"));
-      tryAwaitExecution(connection.createStatement(
-        "DROP PROCEDURE testMultiInOutCallAdd"));
-      tryAwaitNone(connection.close());
-    }
-  }
-
-  /**
-   * Verifies {@link OracleStatementImpl#execute()} when calling a procedure
-   * having a single out parameter.
-   */
-  @Test
-  public void testOneOutCall() {
-    Connection connection =
-      Mono.from(sharedConnection()).block(connectTimeout());
-    try {
-      awaitExecution(connection.createStatement(
-        "CREATE TABLE testOneOutCall (" +
-          "id NUMBER GENERATED ALWAYS AS IDENTITY, value VARCHAR2(100))"));
-
-      awaitExecution(connection.createStatement(
-        "CREATE OR REPLACE PROCEDURE testOneOutCallAdd(" +
-          " value IN VARCHAR2 DEFAULT 'Default Value'," +
-          " id OUT NUMBER) IS" +
-          " BEGIN " +
-          " INSERT INTO testOneOutCall(value) VALUES (value)" +
-          "   RETURNING testOneOutCall.id INTO id;" +
-          " END;"));
-
-      // Execute the procedure with one in-out parameter. Expect a single Result
-      // with no update count. Expect the IN parameter's default value to
-      // have been inserted by the call.
-      consumeOne(connection.createStatement(
-        "BEGIN testOneOutCallAdd(id => ?); END;")
-        .bind(0, Parameters.out(R2dbcType.NUMERIC))
-        .execute(),
-        result -> awaitNone(result.getRowsUpdated()));
-      awaitQuery(asList(asList(1, "Default Value")),
-        row -> asList(row.get("id", Integer.class), row.get("value")),
-        connection.createStatement("SELECT * FROM testOneOutCall"));
-
-      // Execute the procedure again with one in-out parameter. Expect a single
-      // Result with one rows Expect the IN parameter's default value to have
-      // been inserted by the call.
-      consumeOne(connection.createStatement(
-        "BEGIN testOneOutCallAdd(id => ?); END;")
-        .bind(0, Parameters.out(R2dbcType.NUMERIC))
-        .execute(),
-        result ->
-          awaitOne(2, result.map(row -> row.get(0, Integer.class))));
-      awaitQuery(asList(asList(1, "Default Value"), asList(2, "Default Value")),
-        row -> asList(row.get("id", Integer.class), row.get("value")),
-        connection.createStatement("SELECT * FROM testOneOutCall"));
-
-      // Delete the previously inserted rows
-      awaitExecution(connection.createStatement(
-        "TRUNCATE TABLE testOneOutCall"));
-
-      // Execute the procedure with one in-out parameter. Expect a single Result
-      // with no update count. Expect the an indexed based String bind to
-      // have been inserted by the call.
-      consumeOne(connection.createStatement(
-        "BEGIN testOneOutCallAdd(?, ?); END;")
-        .bind(0, "Indexed Bind")
-        .bind(1, Parameters.out(R2dbcType.NUMERIC))
-        .execute(),
-        result -> awaitNone(result.getRowsUpdated()));
-      awaitQuery(asList(asList(3, "Indexed Bind")),
-        row -> asList(row.get(0, Integer.class), row.get(1)),
-        connection.createStatement("SELECT * FROM testOneOutCall"));
-
-      // Execute the procedure with one in-out parameter. Expect a single Result
-      // with no update count. Expect the a named String bind to have been
-      // inserted by the call.
-      consumeOne(connection.createStatement(
-        "BEGIN testOneOutCallAdd(:parameter, :out); END;")
-        .bind("parameter", "Named Bind")
-        .bind("out", Parameters.out(R2dbcType.NUMERIC))
-        .execute(),
-        result ->
-          awaitOne(4,
-            result.map(row -> row.get("out", Integer.class))));
-      awaitQuery(asList(asList(3, "Indexed Bind"), asList(4, "Named Bind")),
-        row -> asList(row.get(0, Integer.class), row.get(1)),
-        connection.createStatement(
-          "SELECT * FROM testOneOutCall ORDER BY value"));
-
-      // Delete the previously inserted rows
-      awaitExecution(connection.createStatement(
-        "TRUNCATE TABLE testOneOutCall"));
-
-      // Execute the procedure with one in-out parameter. Expect a single Result
-      // with no update count. Expect the an indexed based Parameter bind to
-      // have been inserted by the call.
-      consumeOne(connection.createStatement(
-        "BEGIN testOneOutCallAdd(?, ?); END;")
-        .bind(0, Parameters.in(R2dbcType.VARCHAR, "Indexed Parameter"))
-        .bind(1, Parameters.out(R2dbcType.NUMERIC))
-        .execute(),
-        result -> awaitNone(result.getRowsUpdated()));
-      awaitQuery(asList(asList(5, "Indexed Parameter")),
-        row -> asList(row.get(0, Integer.class), row.get(1)),
-        connection.createStatement("SELECT * FROM testOneOutCall"));
-
-      // Execute the procedure with one in-out parameter. Expect a single Result
-      // with no update count. Expect the a named Parameter bind to have been
-      // inserted by the call.
-      consumeOne(connection.createStatement(
-        "BEGIN testOneOutCallAdd(:parameter, :out); END;")
-        .bind("parameter",
-          Parameters.in(R2dbcType.VARCHAR, "Named Parameter"))
-        .bind("out", Parameters.out(R2dbcType.NUMERIC))
-        .execute(),
-        result ->
-          awaitOne(6,
-            result.map(row -> row.get("out", Integer.class))));
-      awaitQuery(asList(
-        asList(5, "Indexed Parameter"), asList(6, "Named Parameter")),
-        row -> asList(row.get(0, Integer.class), row.get(1)),
-        connection.createStatement(
-          "SELECT * FROM testOneOutCall ORDER BY value"));
-
-      // Delete the previously inserted rows
-      awaitExecution(connection.createStatement(
-        "TRUNCATE TABLE testOneOutCall"));
-
-      // Execute the procedure with one in-out parameter. Expect a single Result
-      // with no update count. Expect the an indexed based Parameter.In bind to
-      // have been inserted by the call.
-      consumeOne(connection.createStatement(
-        "BEGIN testOneOutCallAdd(?, ?); END;")
-        .bind(0, Parameters.in(R2dbcType.VARCHAR, "Indexed Parameter.In"))
-        .bind(1, Parameters.out(R2dbcType.NUMERIC))
-        .execute(),
-        result -> awaitNone(result.getRowsUpdated()));
-      awaitQuery(asList(asList(7, "Indexed Parameter.In")),
-        row -> asList(row.get(0, Integer.class), row.get(1)),
-        connection.createStatement("SELECT * FROM testOneOutCall"));
-
-      // Execute the procedure with one in-out parameter. Expect a single Result
-      // with no update count. Expect the a named Parameter.In bind to have been
-      // inserted by the call.
-      consumeOne(connection.createStatement(
-        "BEGIN testOneOutCallAdd(:parameter, :out); END;")
-        .bind("parameter",
-          Parameters.in(R2dbcType.VARCHAR, "Named Parameter.In"))
-        .bind("out", Parameters.out(R2dbcType.NUMERIC))
-        .execute(),
-        result ->
-          awaitOne(result.map(row -> row.get("out"))));
-      awaitQuery(asList(
-        asList(7, "Indexed Parameter.In"), asList(8, "Named Parameter.In")),
-        row -> asList(row.get(0, Integer.class), row.get(1)),
-        connection.createStatement(
-          "SELECT * FROM testOneOutCall ORDER BY value"));
-    }
-    finally {
-      tryAwaitExecution(connection.createStatement("DROP TABLE testOneOutCall"));
-      tryAwaitExecution(connection.createStatement(
-        "DROP PROCEDURE testOneOutCallAdd"));
-      tryAwaitNone(connection.close());
-    }
-  }
-
-  /**
-   * Verifies {@link OracleStatementImpl#execute()} when calling a procedure
-   * having a single out parameters.
-   */
-  @Test
-  public void testMultiOutCall() {
-    Connection connection =
-      Mono.from(sharedConnection()).block(connectTimeout());
-    try {
-      awaitExecution(connection.createStatement(
-        "CREATE TABLE testMultiOutCall (" +
-          "id NUMBER GENERATED ALWAYS AS IDENTITY, value VARCHAR2(100))"));
-
-      awaitExecution(connection.createStatement(
-        "CREATE OR REPLACE PROCEDURE testMultiOutCallAdd(" +
-          " value IN VARCHAR2 DEFAULT 'Default Value'," +
-          " id OUT NUMBER," +
-          " new_count OUT NUMBER) IS" +
-          " BEGIN " +
-          " INSERT INTO testMultiOutCall(value) VALUES (value)" +
-          "   RETURNING testMultiOutCall.id INTO id;" +
-          " SELECT COUNT(*) INTO new_count FROM testMultiOutCall;" +
-          " END;"));
-
-      // Execute the procedure with two out parameters. Expect a single Result
-      // with no update count. Expect the IN parameter's default value to
-      // have been inserted by the call.
-      consumeOne(connection.createStatement(
-        "BEGIN testMultiOutCallAdd(id => ?, new_count => ?); END;")
-        .bind(0, Parameters.out(R2dbcType.NUMERIC))
-        .bind(1, Parameters.out(R2dbcType.NUMERIC))
-        .execute(),
-        result -> awaitNone(result.getRowsUpdated()));
-      awaitQuery(asList(asList(1, "Default Value")),
-        readable -> asList(readable.get("id", Integer.class), readable.get("value")),
-        connection.createStatement("SELECT * FROM testMultiOutCall"));
-
-      // Execute the procedure again with two out parameters. Expect a single
-      // Result with one readables Expect the IN parameter's default value to have
-      // been inserted by the call.
-      consumeOne(connection.createStatement(
-        "BEGIN testMultiOutCallAdd(id => ?, new_count => ?); END;")
-        .bind(0, Parameters.out(R2dbcType.NUMERIC))
-        .bind(1, Parameters.out(R2dbcType.NUMERIC))
-        .execute(),
-        result ->
-          awaitOne(asList(2, 2), result.map(readable ->
-            asList(readable.get(0, Integer.class), readable.get(1, Integer.class)))));
-      awaitQuery(asList(asList(1, "Default Value"), asList(2, "Default Value")),
-        readable -> asList(readable.get("id", Integer.class), readable.get("value")),
-        connection.createStatement("SELECT * FROM testMultiOutCall"));
-
-      // Delete the previously inserted readables
-      awaitExecution(connection.createStatement(
-        "TRUNCATE TABLE testMultiOutCall"));
-
-      // Execute the procedure with two out parameters. Expect a single Result
-      // with no update count. Expect the an indexed based String bind to
-      // have been inserted by the call.
-      consumeOne(connection.createStatement(
-        "BEGIN testMultiOutCallAdd(?, ?, ?); END;")
-        .bind(0, "Indexed Bind")
-        .bind(1, Parameters.out(R2dbcType.NUMERIC))
-        .bind(2, Parameters.out(R2dbcType.NUMERIC))
-        .execute(),
-        result -> awaitNone(result.getRowsUpdated()));
-      awaitQuery(asList(asList(3, "Indexed Bind")),
-        readable -> asList(readable.get(0, Integer.class), readable.get(1)),
-        connection.createStatement("SELECT * FROM testMultiOutCall"));
-
-      // Execute the procedure with two out parameters. Expect a single Result
-      // with no update count. Expect the a named String bind to have been
-      // inserted by the call.
-      consumeOne(connection.createStatement(
-        "BEGIN testMultiOutCallAdd(:parameter, :out, :newCount); END;")
-        .bind("parameter", "Named Bind")
-        .bind("out", Parameters.out(R2dbcType.NUMERIC))
-        .bind("newCount", Parameters.out(R2dbcType.NUMERIC))
-        .execute(),
-        result ->
-          awaitOne(asList(4, 2), result.map(readable ->
-            asList(readable.get("out", Integer.class),
-              readable.get("newCount", Integer.class)))));
-      awaitQuery(asList(asList(3, "Indexed Bind"), asList(4, "Named Bind")),
-        readable -> asList(readable.get(0, Integer.class), readable.get(1)),
-        connection.createStatement(
-          "SELECT * FROM testMultiOutCall ORDER BY value"));
-
-      // Delete the previously inserted readables
-      awaitExecution(connection.createStatement(
-        "TRUNCATE TABLE testMultiOutCall"));
-
-      // Execute the procedure with two out parameters. Expect a single Result
-      // with no update count. Expect the an indexed based Parameter bind to
-      // have been inserted by the call.
-      consumeOne(connection.createStatement(
-        "BEGIN testMultiOutCallAdd(?, ?, ?); END;")
-        .bind(0, Parameters.in(R2dbcType.VARCHAR, "Indexed Parameter"))
-        .bind(1, Parameters.out(R2dbcType.NUMERIC))
-        .bind(2, Parameters.out(R2dbcType.NUMERIC))
-        .execute(),
-        result -> awaitNone(result.getRowsUpdated()));
-      awaitQuery(asList(asList(5, "Indexed Parameter")),
-        readable -> asList(readable.get(0, Integer.class), readable.get(1)),
-        connection.createStatement("SELECT * FROM testMultiOutCall"));
-
-      // Execute the procedure with two out parameters. Expect a single Result
-      // with no update count. Expect the a named Parameter bind to have been
-      // inserted by the call.
-      consumeOne(connection.createStatement(
-        "BEGIN testMultiOutCallAdd(:parameter, :out, :newCount); END;")
-        .bind("parameter",
-          Parameters.in(R2dbcType.VARCHAR, "Named Parameter"))
-        .bind("out", Parameters.out(R2dbcType.NUMERIC))
-        .bind("newCount", Parameters.out(R2dbcType.NUMERIC))
-        .execute(),
-        result ->
-          awaitOne(asList(6, 2), result.map(readable ->
-            asList(readable.get("out", Integer.class),
-              readable.get("newCount", Integer.class)))));
-      awaitQuery(asList(
-        asList(5, "Indexed Parameter"), asList(6, "Named Parameter")),
-          readable -> asList(readable.get(0, Integer.class), readable.get(1)),
-        connection.createStatement(
-          "SELECT * FROM testMultiOutCall ORDER BY value"));
-
-      // Delete the previously inserted readables
-      awaitExecution(connection.createStatement(
-        "TRUNCATE TABLE testMultiOutCall"));
-
-      // Execute the procedure with two out parameters. Expect a single Result
-      // with no update count. Expect the an indexed based Parameter.In bind to
-      // have been inserted by the call.
-      consumeOne(connection.createStatement(
-        "BEGIN testMultiOutCallAdd(?, ?, ?); END;")
-        .bind(0, Parameters.in(R2dbcType.VARCHAR, "Indexed Parameter.In"))
-        .bind(1, Parameters.out(R2dbcType.NUMERIC))
-        .bind(2, Parameters.out(R2dbcType.NUMERIC))
-        .execute(),
-        result -> awaitNone(result.getRowsUpdated()));
-      awaitQuery(asList(asList(7, "Indexed Parameter.In")),
-        readable -> asList(readable.get(0, Integer.class), readable.get(1)),
-        connection.createStatement("SELECT * FROM testMultiOutCall"));
-
-      // Execute the procedure with two out parameters. Expect a single Result
-      // with no update count. Expect the a named Parameter.In bind to have been
-      // inserted by the call.
-      consumeOne(connection.createStatement(
-        "BEGIN testMultiOutCallAdd(:parameter, :out, :newCount); END;")
-        .bind("parameter",
-          Parameters.in(R2dbcType.VARCHAR, "Named Parameter.In"))
-        .bind("out", Parameters.out(R2dbcType.NUMERIC))
-        .bind("newCount", Parameters.out(R2dbcType.NUMERIC))
-        .execute(),
-        result -> awaitOne(result.map(readable -> readable.get("out"))));
-      awaitQuery(asList(
-        asList(7, "Indexed Parameter.In"), asList(8, "Named Parameter.In")),
-        readable -> asList(readable.get(0, Integer.class), readable.get(1)),
-        connection.createStatement(
-          "SELECT * FROM testMultiOutCall ORDER BY value"));
-    }
-    finally {
-      tryAwaitExecution(connection.createStatement("DROP TABLE testMultiOutCall"));
-      tryAwaitExecution(connection.createStatement(
-        "DROP PROCEDURE testMultiOutCallAdd"));
-      tryAwaitNone(connection.close());
-    }
-  }
-
-  /**
-   * Verify {@link OracleStatementImpl#execute()} when calling a procedure
-   * having no out binds and returning implicit results.
-   */
-  @Test
-  public void testNoOutImplicitResult() {
-    Connection connection = awaitOne(sharedConnection());
-    try {
-      awaitExecution(connection.createStatement(
-        "CREATE TABLE testNoOutImplicitResult (count NUMBER)"));
-
-      // Load [0,100] into the table
-      Statement insert = connection.createStatement(
-        "INSERT INTO testNoOutImplicitResult VALUES (?)");
-      IntStream.range(0, 100)
-        .forEach(i -> insert.bind(0, i).add());
-      insert.bind(0, 100);
-      awaitOne(101L, Flux.from(insert.execute())
-        .flatMap(Result::getRowsUpdated)
-        .reduce(0L, (total, updateCount) -> total + updateCount));
-
-      // Create a procedure that returns a cursor
-      awaitExecution(connection.createStatement(
-        "CREATE OR REPLACE PROCEDURE countDown (" +
-          " countFrom IN NUMBER DEFAULT 100)" +
-          " IS" +
-          " countDownCursor SYS_REFCURSOR;" +
-          " BEGIN" +
-          " OPEN countDownCursor FOR " +
-          "   SELECT count FROM testNoOutImplicitResult" +
-          "   WHERE count <= countFrom" +
-          "   ORDER BY count DESC;" +
-          " DBMS_SQL.RETURN_RESULT(countDownCursor);" +
-          " END;"));
-
-      // Execute without setting the countFrom parameter, and expect one
-      // Result with rows counting down from the default countFrom value, 100
-      awaitQuery(Stream.iterate(
-        100, previous -> previous >= 0, previous -> previous - 1)
-          .collect(Collectors.toList()),
-        row -> row.get(0, Integer.class),
-        connection.createStatement("BEGIN countDown; END;"));
-
-      // Execute with with an in bind parameter, and expect one
-      // Result with rows counting down from the parameter value
-      awaitQuery(Stream.iterate(
-        10, previous -> previous >= 0, previous -> previous - 1)
-          .collect(Collectors.toList()),
-        row -> row.get(0, Integer.class),
-        connection.createStatement("BEGIN countDown(?); END;")
-          .bind(0, 10));
-
-      // Create a procedure that returns multiple cursors
-      awaitExecution(connection.createStatement(
-        "CREATE OR REPLACE PROCEDURE countDown (" +
-          " countFrom IN NUMBER DEFAULT 50)" +
-          " IS" +
-          " countDownCursor SYS_REFCURSOR;" +
-          " countUpCursor SYS_REFCURSOR;" +
-          " BEGIN" +
-
-          " OPEN countDownCursor FOR " +
-          "   SELECT count FROM testNoOutImplicitResult" +
-          "   WHERE count <= countFrom" +
-          "   ORDER BY count DESC;" +
-          " DBMS_SQL.RETURN_RESULT(countDownCursor);" +
-
-          " OPEN countUpCursor FOR " +
-          "   SELECT count FROM testNoOutImplicitResult" +
-          "   WHERE count >= countFrom" +
-          "   ORDER BY count;" +
-          " DBMS_SQL.RETURN_RESULT(countUpCursor);" +
-
-          " END;"));
-
-
-      awaitMany(asList(
-        // countDownCursor
-        Stream.iterate(
-          50, previous -> previous >= 0, previous -> previous - 1)
-          .collect(Collectors.toList()),
-        // countUpCursor
-        Stream.iterate(
-          50, previous -> previous <= 100, previous -> previous + 1)
-          .collect(Collectors.toList())),
-        // Map rows of two Result.map(..) publishers into two Lists
-        Flux.from(connection.createStatement("BEGIN countDown; END;")
-          .execute())
-          .concatMap(result ->
-            Flux.from(result.map(row ->
-              row.get(0, Integer.class)))
-              .collectList()));
-
-      // Expect Implicit Results to have no update counts
-      AtomicLong count = new AtomicLong(-9);
-      awaitMany(asList(-9L, -10L),
-        Flux.from(connection.createStatement("BEGIN countDown; END;")
-          .execute())
-          .concatMap(result ->
-            Flux.from(result.getRowsUpdated())
-              .defaultIfEmpty(count.getAndDecrement())));
-
-    }
-    finally {
-      tryAwaitExecution(connection.createStatement("DROP PROCEDURE countDown"));
-      tryAwaitExecution(connection.createStatement(
-        "DROP TABLE testNoOutImplicitResult"));
-      tryAwaitNone(connection.close());
-    }
-  }
-
-  /**
-   * Verify {@link OracleStatementImpl#execute()} when calling a procedure
-   * having out binds and returning implicit results.
-   */
-  @Test
-  public void testOutAndImplicitResult() {
-    Connection connection = awaitOne(sharedConnection());
-    try {
-      awaitExecution(connection.createStatement(
-        "CREATE TABLE testOutAndImplicitResult (count NUMBER)"));
-
-      // Load [0,100] into the table
-      Statement insert = connection.createStatement(
-        "INSERT INTO testOutAndImplicitResult VALUES (?)");
-      IntStream.range(0, 100)
-        .forEach(i -> insert.bind(0, i).add());
-      insert.bind(0, 100);
-      awaitOne(101L, Flux.from(insert.execute())
-        .flatMap(Result::getRowsUpdated)
-        .reduce(0L, (total, updateCount) -> total + updateCount));
-
-      // Create a procedure that returns a cursor
-      awaitExecution(connection.createStatement(
-        "CREATE OR REPLACE PROCEDURE countDown (" +
-          " outValue OUT VARCHAR2)" +
-          " IS" +
-          " countDownCursor SYS_REFCURSOR;" +
-          " BEGIN" +
-          " outValue := 'test';" +
-          " OPEN countDownCursor FOR " +
-          "   SELECT count FROM testOutAndImplicitResult" +
-          "   WHERE count <= 100" +
-          "   ORDER BY count DESC;" +
-          " DBMS_SQL.RETURN_RESULT(countDownCursor);" +
-          " END;"));
-
-      // Expect one Result with rows counting down from 100, then one Result
-      // with the out bind value
-      awaitMany(asList(
-        Stream.iterate(
-          100, previous -> previous >= 0, previous -> previous - 1)
-          .map(String::valueOf)
-          .collect(Collectors.toList()),
-        asList("test")),
-        Flux.from(connection.createStatement("BEGIN countDown(:outValue); END;")
-          .bind("outValue", Parameters.out(R2dbcType.VARCHAR))
-          .execute())
-          .concatMap(result ->
-            Flux.from(result.map(row ->
-              row.get(0, String.class)))
-              .collectList()));
-
-      // Create a procedure that returns multiple cursors
-      awaitExecution(connection.createStatement(
-        "CREATE OR REPLACE PROCEDURE countDown (" +
-          " outValue OUT VARCHAR2)" +
-          " IS" +
-          " countDownCursor SYS_REFCURSOR;" +
-          " countUpCursor SYS_REFCURSOR;" +
-          " BEGIN" +
-
-          " outValue := 'test';" +
-
-          " OPEN countDownCursor FOR " +
-          "   SELECT count FROM testOutAndImplicitResult" +
-          "   WHERE count <= 50" +
-          "   ORDER BY count DESC;" +
-          " DBMS_SQL.RETURN_RESULT(countDownCursor);" +
-
-          " OPEN countUpCursor FOR " +
-          "   SELECT count FROM testOutAndImplicitResult" +
-          "   WHERE count >= 50" +
-          "   ORDER BY count;" +
-          " DBMS_SQL.RETURN_RESULT(countUpCursor);" +
-
-          " END;"));
-
-
-      awaitMany(asList(
-        // countDownCursor
-        Stream.iterate(
-          50, previous -> previous >= 0, previous -> previous - 1)
-          .map(String::valueOf)
-          .collect(Collectors.toList()),
-        // countUpCursor
-        Stream.iterate(
-          50, previous -> previous <= 100, previous -> previous + 1)
-          .map(String::valueOf)
-          .collect(Collectors.toList()),
-        asList("test")),
-        // Map rows of two Result.map(..) publishers into two Lists
-        Flux.from(connection.createStatement("BEGIN countDown(:outValue); END;")
-          .bind("outValue", Parameters.out(R2dbcType.VARCHAR))
-          .execute())
-          .concatMap(result ->
-            Flux.from(result.map(row ->
-              row.get(0, String.class)))
-              .collectList()));
-
-      // Expect Implicit Results to have no update counts
-      AtomicLong count = new AtomicLong(-8);
-      awaitMany(asList(-8L, -9L, -10L),
-        Flux.from(connection.createStatement("BEGIN countDown(?); END;")
-          .bind(0, Parameters.out(R2dbcType.VARCHAR))
-          .execute())
-          .concatMap(result ->
-            Flux.from(result.getRowsUpdated())
-              .defaultIfEmpty(count.getAndDecrement())));
-
-    }
-    finally {
-      tryAwaitExecution(connection.createStatement("DROP PROCEDURE countDown"));
-      tryAwaitExecution(connection.createStatement(
-        "DROP TABLE testOutAndImplicitResult"));
-      tryAwaitNone(connection.close());
-    }
-  }
-
-  /**
-   * Verifies that {@link OracleStatementImpl#execute()} emits a {@link Result}
-   * with a {@link Message} segment when the execution results in a
-   * warning.
-   */
-  @Test
-  public void testWarningMessage() {
-    Connection connection =
-      Mono.from(sharedConnection()).block(connectTimeout());
-    try {
-
-      // Create a procedure using invalid syntax and expect the Result to
-      // have a Message with an R2dbcException having a SQLWarning as it's
-      // initial cause. Expect the Result to have an update count of zero as
-      // well, indicating that the statement completed after the warning.
-      AtomicInteger segmentCount = new AtomicInteger(0);
-      R2dbcException r2dbcException =
-        awaitOne(Flux.from(connection.createStatement(
-          "CREATE OR REPLACE PROCEDURE testWarningMessage" +
-            " IS BEGIN;")
-          .execute())
-          .concatMap(result ->
-            result.flatMap(segment -> {
-              int index = segmentCount.getAndIncrement();
-              if (index == 0) {
-                assertTrue(segment instanceof Message,
-                  "Unexpected Segment: " + segment);
-                return Mono.just(((Message)segment).exception());
-              }
-              else if (index == 1) {
-                assertTrue(segment instanceof UpdateCount,
-                  "Unexpected Segment: " + segment);
-                assertEquals(0, ((UpdateCount)segment).value());
-                return Mono.empty();
-              }
-              else {
-                fail("Unexpected Segment: " + segment);
-                return Mono.error(new AssertionError("Should not reach here"));
-              }
-            })));
-
-      // Expect ORA-17110 for an execution that completed with a warning
-      assertEquals(17110, r2dbcException.getErrorCode());
-      Throwable cause = r2dbcException.getCause();
-      assertTrue(cause instanceof SQLWarning, "Unexpected cause: " + cause);
-      assertEquals(17110, ((SQLWarning)cause).getErrorCode());
-      assertNull(cause.getCause());
-    }
-    finally {
-      tryAwaitNone(connection.close());
-    }
-  }
-
-  /**
-   * Verifies that concurrent statement execution on a single
-   * connection does not cause threads to block when there are many threads
-   * available.
-   */
-  @Test
-  public void testConcurrentExecuteManyThreads() throws InterruptedException {
-    ExecutorService executorService = Executors.newFixedThreadPool(4);
-    try {
-      Connection connection = awaitOne(connect(executorService));
-      try {
-        verifyConcurrentExecute(connection);
+    }
+
+    if (! isMatched) {
+      throw new NoSuchElementException(
+        "Unrecognized parameter identifier: " + name);
+    }
+  }
+
+  /**
+   * Binds an {@code object} to a parameter {@code index}. If the {@code object}
+   * is an instance of {@link Parameter}, then its Java type and SQL type are
+   * validated as types that Oracle R2DBC supports. If the {@code object}
+   * is not an instance of {@code Parameter}, then only its Java type is
+   * validated.
+   *
+   * @param object Bind value to retain. Not null.
+   * @throws IllegalArgumentException If {@code object} is a {@code Parameter},
+   * and the class of the value is not supported as a bind value.
+   * @throws IllegalArgumentException If {@code object} is a {@code Parameter},
+   * and the SQL type is not supported as a bind value.
+   * @throws IllegalArgumentException If {@code object} is not a
+   * {@code Parameter}, and the class of {@code object} is not supported as a
+   * bind value.
+   */
+  private void bindObject(int index, Object object) {
+    if (object == null){
+      bindValues[index] = NULL_BIND;
+    }
+    else if (object instanceof Parameter) {
+      bindParameter(index, (Parameter)object);
+    }
+    else if (object instanceof Parameter.In
+      || object instanceof Parameter.Out) {
+      throw new IllegalArgumentException(
+        "Parameter.In and Parameter.Out bind values must implement Parameter");
+    }
+    else {
+      requireSupportedJavaType(object);
+      bindValues[index] = object;
+    }
+  }
+
+  /**
+   * Binds a {@code parameter} to a specified {@code index} of this
+   * {@code Statement}.
+   * @param index A 0-based parameter index
+   * @param parameter Parameter to bind
+   * @throws IllegalArgumentException If the Java or SQL type of the
+   * {@code parameter} is not supported.
+   */
+  private void bindParameter(int index, Parameter parameter) {
+
+    if (parameter instanceof Parameter.Out) {
+      if (! batch.isEmpty())
+        throw outParameterWithBatch();
+      if (generatedColumns != null)
+        throw outParameterWithGeneratedValues();
+    }
+
+    // TODO: This method should check if Java type can be converted to the
+    //  specified SQL type. If the conversion is unsupported, then JDBC
+    //  setObject(...) will throw when this statement is executed. The correct
+    //  behavior is to throw IllegalArgumentException here, and not from
+    //  execute()
+    Type r2dbcType =
+      requireNonNull(parameter.getType(), "Parameter type is null");
+    SQLType jdbcType = toJdbcType(r2dbcType);
+
+    if (jdbcType == null) {
+      throw new IllegalArgumentException(
+        "Unsupported SQL type: " + r2dbcType);
+    }
+
+    requireSupportedJavaType(parameter.getValue());
+    bindValues[index] = parameter;
+  }
+
+  /**
+   * Checks that the specified 0-based {@code index} is within the range of
+   * valid parameter indexes for this statement.
+   * @param index A 0-based parameter index
+   * @throws IndexOutOfBoundsException If the {@code index} is outside of the
+   *   valid range.
+   */
+  private void requireValidIndex(int index) {
+    if (parameterNames.isEmpty()) {
+      throw new IndexOutOfBoundsException(
+        "Statement has no parameter markers");
+    }
+    else if (index < 0) {
+      throw new IndexOutOfBoundsException(
+        "Parameter index is non-positive: " + index);
+    }
+    else if (index >= parameterNames.size()) {
+      throw new IndexOutOfBoundsException(
+        "Parameter index is out of range: " + index
+          + ". Largest index is: " + (parameterNames.size() - 1));
+    }
+  }
+
+  /**
+   * Adds the current set of {@link #bindValues} to the {@link #batch}, and
+   * then resets the {@code parameters} array to store {@code null} at all
+   * positions.
+   * @throws IllegalStateException If a parameter has not been set
+   * @throws IllegalStateException If an out parameter has been set
+   */
+  private void addBatchValues() {
+    if (generatedColumns != null)
+      throw generatedValuesWithBatch();
+
+    for (Object parameter : bindValues) {
+      if (parameter == null) {
+        throw parameterNotSet();
       }
-      finally {
-        tryAwaitNone(connection.close());
+      else if (parameter instanceof Parameter.Out) {
+        throw outParameterWithBatch();
       }
     }
-    finally {
-      executorService.shutdown();
-      executorService.awaitTermination(
-        sqlTimeout().toSeconds(), TimeUnit.SECONDS);
-    }
-  }
-
-  /**
-   * Verifies that concurrent statement execution on a single
-   * connection does not cause threads to block when there is just one thread
-   * available.
-   */
-  @Test
-  public void testConcurrentExecuteSingleThread() throws InterruptedException {
-    ExecutorService executorService = Executors.newSingleThreadExecutor();
-    try {
-      Connection connection = awaitOne(connect(executorService));
-      try {
-        verifyConcurrentExecute(connection);
-      }
-      finally {
-        tryAwaitNone(connection.close());
-      }
-    }
-    finally {
-      executorService.shutdown();
-      executorService.awaitTermination(
-        sqlTimeout().toSeconds(), TimeUnit.SECONDS);
-    }
-  }
-
-  /**
-   * Verifies that concurrent statement execution and row fetching on a single
-   * connection does not cause threads to block when there is just one thread
-   * available.
-   */
-  @Test
-  public void testConcurrentFetchSingleThread() throws InterruptedException {
-    ExecutorService executorService = Executors.newSingleThreadExecutor();
-    try {
-      Connection connection = awaitOne(connect(executorService));
-      try {
-        verifyConcurrentFetch(connection);
-      }
-      finally {
-        tryAwaitNone(connection.close());
-      }
-    }
-    finally {
-      executorService.shutdown();
-      executorService.awaitTermination(
-        sqlTimeout().toSeconds(), TimeUnit.SECONDS);
-    }
-  }
-
-  /**
-   * Verifies that concurrent statement execution and row fetching on a single
-   * connection does not cause threads to block when there are many threads
-   * available.
-   */
-  @Test
-  public void testConcurrentFetchManyThreads() throws InterruptedException {
-    ExecutorService executorService = Executors.newFixedThreadPool(4);
-    try {
-      Connection connection = awaitOne(connect(executorService));
-      try {
-        verifyConcurrentFetch(connection);
-      }
-      finally {
-        tryAwaitNone(connection.close());
-      }
-    }
-    finally {
-      executorService.shutdown();
-      executorService.awaitTermination(
-        sqlTimeout().toSeconds(), TimeUnit.SECONDS);
-    }
-  }
-
-  /**
-   * Verifies behavior when commitTransaction() and close() Publishers are
-   * subscribed to concurrently due to cancelling a Flux.usingWhen(...)
-   * operator.
-   */
-  @Test
-  public void testUsingWhenCancel() {
-    Connection connection = awaitOne(sharedConnection());
-    try {
-      awaitExecution(connection.createStatement(
-        "CREATE TABLE testUsingWhenCancel (value NUMBER)"));
-
-      // Use more threads than what the FJP has available
-      Publisher<Boolean>[] publishers =
-        new Publisher[ForkJoinPool.getCommonPoolParallelism() * 4];
-
-      for (int i = 0; i < publishers.length; i++) {
-
-        int value = i;
-
-        // The hasElements operator below will cancel its subscription upon
-        // receiving onNext. This triggers a subscription to the
-        // commitTransaction() publisher, immediately followed by a subscription
-        // to the close() publisher. Expect the driver to defer the subscription
-        // to the close() publisher until the commitTransaction publisher has
-        // completed. If not deferred, then the thread subscribing to the close
-        // publisher will block, and this test will deadlock as the
-        // commitTransaction publisher has no available thread to complete with.
-        Mono<Boolean> mono = Flux.usingWhen(
-          newConnection(),
-          newConnection ->
-            Flux.usingWhen(
-              Mono.from(newConnection.beginTransaction())
-                .thenReturn(newConnection),
-              newConnection0 ->
-                Flux.from(newConnection.createStatement(
-                  "INSERT INTO testUsingWhenCancel VALUES (?)")
-                  .bind(0, value)
-                  .execute())
-                  .flatMap(Result::getRowsUpdated),
-              Connection::commitTransaction),
-          Connection::close)
-          .hasElements()
-          .cache();
-
-        mono.subscribe();
-        publishers[i] = mono;
-      }
-
-      awaitMany(
-        Stream.generate(() -> true)
-          .limit(publishers.length)
-          .collect(Collectors.toList()),
-        Flux.merge(publishers));
-
-    }
-    finally {
-      // Note that Flux.usingWhen doesn't actually wait for the
-      // commitTransaction publisher to complete (because the downstream
-      // subscriber has already cancelled the subscription, so it can't
-      // receive the result anyway).
-      // This means the transactions may not have ended by the time the
-      // drop table command executes. Set a DDL wait timeout to avoid a
-      // "Resource busy..." error from the database.
-      tryAwaitExecution(connection.createStatement(
-        "ALTER SESSION SET ddl_lock_timeout=15"));
-      tryAwaitExecution(connection.createStatement(
-        "DROP TABLE testUsingWhenCancel"));
-      tryAwaitNone(connection.close());
-    }
-  }
-
-  /**
-   * Verifies that {@link R2dbcException#getSql()} returns the SQL command
-   * that caused an exception.
-   */
-<<<<<<< HEAD
-  @Test
-  public void testGetSql() {
-    Connection connection = awaitOne(sharedConnection());
-    try {
-      String badSql = "SELECT 0 FROM dooool";
-      Result result = awaitOne(connection.createStatement(badSql).execute());
-      R2dbcException r2dbcException = assertThrows(R2dbcException.class, () ->
-        awaitOne(result.getRowsUpdated()));
-      assertEquals(badSql, r2dbcException.getSql());
-=======
+
+    batch.add(bindValues.clone());
+    Arrays.fill(bindValues, null);
+  }
+
+  /**
+   * Returns {@code true} if {@link #bindValues} contains an out parameter.
+   * @return {@code true} if an out parameter is present, otherwise
+   * {@code false}
+   */
+  private boolean isOutParameterPresent() {
+    for (Object value : bindValues) {
+      if (value instanceof Parameter.Out)
+        return true;
+    }
+    return false;
+  }
+
+  /**
+   * Returns a copy of the current set of bind values. This method is called
+   * before executing with the current set of bind values, so it will verify
+   * that all values are set and then clear the current set for the next
+   * execution.
+   * @return A copy of the bind values
+   */
+  private Object[] transferBinds() {
+    requireAllParametersSet();
+    Object[] currentBinds = bindValues.clone();
+    Arrays.fill(bindValues, null);
+    return currentBinds;
+  }
+
+  /**
+   * Checks that a bind value has been set for all positions in the
+   * current set of {@link #bindValues}
+   * @throws IllegalStateException if one or more parameters are not set.
+   */
+  private void requireAllParametersSet() {
+    for (Object parameter : bindValues) {
+      if (parameter == null)
+        throw parameterNotSet();
+    }
+  }
+
+  /**
+   * Returns an exception indicating that a parameter has not been set.
+   * @return Unset parameter exception
+   */
+  private static IllegalStateException parameterNotSet() {
+    return new IllegalStateException("One or more parameters are not set");
+  }
+
+  /**
+   * Checks that the class type of an {@code object} is supported as a bind
+   * value.
+   * @param object Object to check. May be null.
+   * @throws IllegalArgumentException If the class type of {@code object} is not
+   * supported
+   */
+  private static void requireSupportedJavaType(Object object) {
+    if (object != null && toJdbcType(object.getClass()) == null) {
+      throw new IllegalArgumentException(
+        "Unsupported Java type:" + object.getClass());
+    }
+  }
+
+  /**
+   * Returns an exception indicating that it is not possible to execute a
+   * statement that returns both out-parameters and generated values. There
+   * is no JDBC API to create a {@link CallableStatement} that returns
+   * generated values (aka: generated keys).
+   * @return Exception for configuring out-parameters with generated values.
+   */
+  private static IllegalStateException outParameterWithGeneratedValues() {
+    return new IllegalStateException(
+      "Statement can not return both out-parameters and generated values");
+  }
+
+  /**
+   * Returns an exception indicating that it is not possible to execute a
+   * statement with a batch of out-parameters. This is not supported by
+   * Oracle Database, although it would be possible to emulate it by
+   * executing a sequence of {@link CallableStatement}s individually (TODO?)
+   * @return Exception for batching out-parameters.
+   */
+  private static IllegalStateException outParameterWithBatch() {
+    return new IllegalStateException(
+      "Batch execution with out parameters is not supported");
+  }
+
+  /**
+   * Returns an exception indicating that it is not possible to execute a
+   * statement as a batch and returning generated values. This is not supported
+   * by  Oracle Database, although it would be possible to emulate it by
+   * executing a sequence of {@link PreparedStatement}s individually (TODO?)
+   * @return Exception for batching with generated values
+   */
+  private static IllegalStateException generatedValuesWithBatch() {
+    return new IllegalStateException(
+      "Batch execution returning generated values is not supported");
+  }
+
+  /**
+   * <p>
+   * A statement that is executed using JDBC. The base class is implemented to
+   * execute SQL that returns an update count, row data, or implicit results
+   * (ie: DBMS_SQL.RETURN_RESULT).
+   * </p><p>
+   * Subclasses may extend the base class to handle other types of results,
+   * such as DML returning generated values, a procedural call that
+   * returns out-parameters, or a batch of DML update counts.
+   * </p><p>
+   * The base class ensures that all resources allocated for the statement
+   * execution are eventually deallocated. This includes the
+   * {@link #preparedStatement}, along with resources allocated for bind
+   * values, such as {@code java.sql.Blob/Clob} objects.
+   * </p>
+   */
   private class JdbcStatement {
 
     /** The {@code PreparedStatement} that is executed */
@@ -2344,171 +1018,576 @@
           ? Mono.empty()
           : Flux.concat(bindPublishers);
       });
->>>>>>> 260a09a4
-    }
-    finally {
-      tryAwaitNone(connection.close());
-    }
-  }
-
-  // TODO: Repalce with Parameters.inOut when that's available
-  private static final class InOutParameter
-    implements Parameter, Parameter.In, Parameter.Out {
-    final Type type;
-    final Object value;
-
-    InOutParameter(Object value) {
-      this(value, new Type.InferredType() {
-        @Override
-        public Class<?> getJavaType() {
-          return value.getClass();
+    }
+
+    /**
+     * Executes the JDBC {@link #preparedStatement} and maps the
+     * results into R2DBC {@link Result} objects. The base class implements
+     * this method to get results of update count, row data, or implicit
+     * results (ie: DBMS_SQL.RETURN_RESULT). Subclasses may override this
+     * method to produce different types of results.
+     * @return A publisher that emits the results.
+     */
+    protected Publisher<OracleResultImpl> executeJdbc() {
+      return Mono.from(adapter.publishSQLExecution(preparedStatement))
+        .flatMapMany(this::getResults);
+    }
+
+    /**
+     * Publishes the current result of the {@link #preparedStatement}, along
+     * with any results that follow after calling
+     * {@link PreparedStatement#getMoreResults()}
+     *
+     * @param isResultSet {@code true} if the current result is a
+     * {@code ResultSet}, otherwise {@code false}.
+     * @return A publisher that emits all results of the
+     * {@code preparedStatement}
+     */
+    protected final Publisher<OracleResultImpl> getResults(
+      boolean isResultSet) {
+
+      return adapter.getLock().flatMap(() -> {
+
+        OracleResultImpl result = getCurrentResult(isResultSet);
+        OracleResultImpl nextResult = getCurrentResult(
+          preparedStatement.getMoreResults(KEEP_CURRENT_RESULT));
+
+        // Don't allocate a list unless there are multiple results. Multiple
+        // results should only happen when using DBMS_SQL.RETURN_RESULT
+        // within a PL/SQL call
+        if (nextResult == null) {
+          return Mono.justOrEmpty(result);
         }
-
-        @Override
-        public String getName() {
-          return "Inferred";
+        else {
+          ArrayList<OracleResultImpl> results = new ArrayList<>();
+
+          // The first result may be null if additional results follow
+          if (result != null)
+            results.add(result);
+
+          while (nextResult != null) {
+            results.add(nextResult);
+
+            nextResult = getCurrentResult(
+              preparedStatement.getMoreResults(KEEP_CURRENT_RESULT));
+          }
+          return Flux.fromIterable(results);
         }
       });
     }
 
-    InOutParameter(Object value, Type type) {
-      this.value = value;
-      this.type = type;
+    /**
+     * Adds a {@code publisher} for deallocating a resource that this
+     * statement has allocated. The {@code publisher} is subscribed to after
+     * this statement has executed, possibly before all results have been
+     * consumed. If multiple dealloaction publishers are added, each one is
+     * subscribed to sequentially, and errors emitted by the publishers are
+     * suppressed until all publishers have been subscribed to.
+     * @param publisher Resource deallocation publisher
+     */
+    protected void addDeallocation(Publisher<Void> publisher) {
+      deallocators = Flux.concatDelayError(deallocators, publisher);
+    }
+
+    /**
+     * Returns the current {@code Result} of the {@link #preparedStatement}.
+     * This method returns a result of row data if {@code isResultSet} is
+     * {@code true}. Otherwise, this method returns a result of an update
+     * count if {@link PreparedStatement#getUpdateCount()} returns a value of 0
+     * or greater. Otherwise, this method returns {@code null} if
+     * {@code isResultSet} is {@code false} and {@code getUpdateCount}
+     * returns a negative number.
+     * @param isResultSet {@code true} if the current result is row data,
+     * otherwise false.
+     * @return The current {@code Result} of the {@code preparedStatement}
+     */
+    private OracleResultImpl getCurrentResult(boolean isResultSet) {
+      return fromJdbc(() -> {
+        if (isResultSet) {
+          return createQueryResult(
+            preparedStatement.getResultSet(), adapter);
+        }
+        else {
+          long updateCount = preparedStatement.getLargeUpdateCount();
+          return updateCount >= 0
+            ? createUpdateCountResult(updateCount)
+            : null;
+        }
+      });
+    }
+
+    /**
+     * Returns a {@code Result} that publishes any {@link SQLWarning}s of the
+     * {@link #preparedStatement} as {@link io.r2dbc.spi.Result.Message}
+     * segments followed by any {@code Segments} of a {@code result}. This
+     * method returns the provided {@code result} if the {@code
+     * preparedStatement} has
+     * no warnings.
+     * @param result Result of executing the {@code preparedStatement}
+     * @return A {@code Result} having any warning messages of the
+     * {@code preparedStatement} along with its execution {@code result}.
+     */
+    private OracleResultImpl getWarnings(OracleResultImpl result) {
+      return fromJdbc(() -> {
+        SQLWarning warning = preparedStatement.getWarnings();
+        preparedStatement.clearWarnings();
+        return warning == null
+          ? result
+          : OracleResultImpl.createWarningResult(warning, result);
+      });
+    }
+
+    /**
+     * <p>
+     * Deallocates all resources that have been allocated by this statement.
+     * If the deallocation of any resource results in an error, an attempt is
+     * made to deallocate any remaining resources before emitting the error.
+     * </p><p>
+     * The returned publisher subscribes to the {@link #deallocators}
+     * publisher, and may close the {@link #preparedStatement} if all {@code
+     * results} have been consumed when this method is called.
+     * </p><p>
+     * If one or more {@code results} have yet to be consumed, then this method
+     * arranges for the {@link #preparedStatement} to be closed after all
+     * results have been consumed. A result may be backed by a
+     * {@link java.sql.ResultSet} or by {@link CallableStatement}, so the
+     * {@link #preparedStatement} must remain open until all results have
+     * been consumed.
+     * </p>
+     * @param results Results that must be consumed before closing the
+     * {@link #preparedStatement}
+     * @return A publisher that completes when all resources have been
+     * deallocated
+     */
+    private Publisher<Void> deallocate(Collection<OracleResultImpl> results) {
+
+      // Close the statement after all results are consumed
+      AtomicInteger unconsumed = new AtomicInteger(results.size());
+      Publisher<Void> closeStatement = adapter.getLock().run(() -> {
+        if (unconsumed.decrementAndGet() == 0)
+          preparedStatement.close();
+      });
+
+      for (OracleResultImpl result : results) {
+        if (!result.onConsumed(closeStatement))
+          unconsumed.decrementAndGet();
+      }
+
+      // If all results have already been consumed, the returned
+      // publisher closes the statement
+      if (unconsumed.get() == 0)
+        addDeallocation(adapter.getLock().run(preparedStatement::close));
+
+      return deallocators;
+    }
+
+    /**
+     * Sets the {@code value} of a {@code preparedStatement} parameter at the
+     * specified {@code index}. If a non-null {@code type} is provided, then it is
+     * specified as the SQL type for the bind. Otherwise, if the
+     * {@code type} is {@code null}, then the JDBC driver infers the SQL type
+     * of the bind.
+     * @param index 0-based parameter index
+     * @param value Value. May be null.
+     * @param type SQL type. May be null.
+     */
+    private void setBind(int index, Object value, SQLType type) {
+      runJdbc(() -> {
+        int jdbcIndex = index + 1;
+        if (type != null)
+          preparedStatement.setObject(jdbcIndex, value, type);
+        else
+          preparedStatement.setObject(jdbcIndex, value);
+      });
+    }
+
+    /**
+     * <p>
+     * Converts a {@code value} of a type that is supported by R2DBC into an
+     * equivalent type that is supported by JDBC. The object returned by this
+     * method will express the same information as the original {@code value}
+     * For instance, if this method is called with an {@code io.r2dbc.spi.Blob}
+     * type {@code value}, it will convert it into an {@code java.sql.Blob}
+     * type value that stores the same content as the R2DBC {@code Blob}.
+     * </p><p>
+     * If no conversion is necessary, this method returns the original
+     * {@code value}. If the conversion requires a database call, this
+     * method returns a {@code Publisher} that emits the converted value. If
+     * the conversion requires resource allocation, a {@code Publisher} that
+     * deallocates resources is added to the {@code discardQueue}.
+     * </p>
+     *
+     * @param value Bind value to convert. May be null.
+     * @return Value to set as a bind on the JDBC statement. May be null.
+     * @throws IllegalArgumentException If the JDBC driver can not convert a
+     *   bind value into a SQL value.
+     */
+    private Object convertBind(Object value) {
+      if (value == null || value == NULL_BIND) {
+        return null;
+      }
+      else if (value instanceof Parameter) {
+        return convertBind(((Parameter) value).getValue());
+      }
+      else if (value instanceof io.r2dbc.spi.Blob) {
+        return convertBlobBind((io.r2dbc.spi.Blob) value);
+      }
+      else if (value instanceof io.r2dbc.spi.Clob) {
+        return convertClobBind((io.r2dbc.spi.Clob) value);
+      }
+      else if (value instanceof ByteBuffer) {
+        return convertByteBufferBind((ByteBuffer) value);
+      }
+      else {
+        return value;
+      }
+    }
+
+    /**
+     * Converts an R2DBC Blob to a JDBC Blob. The returned {@code Publisher}
+     * asynchronously writes the {@code r2dbcBlob's} content to a JDBC Blob and
+     * then emits the JDBC Blob after all content has been written. The JDBC
+     * Blob allocates a temporary database BLOB that is freed by a {@code
+     * Publisher} added to the {@code discardQueue}.
+     * @param r2dbcBlob An R2DBC Blob. Not null. Retained.
+     * @return A JDBC Blob. Not null.
+     */
+    private Publisher<java.sql.Blob> convertBlobBind(
+      io.r2dbc.spi.Blob r2dbcBlob) {
+      return Mono.usingWhen(
+        adapter.getLock().get(jdbcConnection::createBlob),
+        jdbcBlob ->
+          Mono.from(adapter.publishBlobWrite(r2dbcBlob.stream(), jdbcBlob))
+            .thenReturn(jdbcBlob),
+        jdbcBlob -> {
+          addDeallocation(adapter.publishBlobFree(jdbcBlob));
+          return r2dbcBlob.discard();
+        });
+    }
+
+    /**
+     * <p>
+     * Converts an R2DBC Clob to a JDBC Clob. The returned {@code Publisher}
+     * asynchronously writes the {@code r2dbcClob} content to a JDBC Clob and
+     * then emits the JDBC Clob after all content has been written. The JDBC
+     * Clob allocates a temporary database Clob that is freed by a
+     * {@code Publisher} added to the {@code discardQueue}.
+     * </p><p>
+     * This method allocates an {@code NClob} in order to have to JDBC
+     * encode the data with a unicode character set.
+     * </p>
+     * @param r2dbcClob An R2DBC Clob. Not null. Retained.
+     * @return A JDBC Clob. Not null.
+     */
+    private Publisher<java.sql.Clob> convertClobBind(
+      io.r2dbc.spi.Clob r2dbcClob) {
+      return Mono.usingWhen(
+        adapter.getLock().get(jdbcConnection::createNClob),
+        jdbcClob ->
+          Mono.from(adapter.publishClobWrite(r2dbcClob.stream(), jdbcClob))
+            .thenReturn(jdbcClob),
+        jdbcClob -> {
+          addDeallocation(adapter.publishClobFree(jdbcClob));
+          return r2dbcClob.discard();
+        });
+    }
+
+    /**
+     * Converts a ByteBuffer to a byte array. The {@code byteBuffer} contents,
+     * delimited by it's position and limit, are copied into the returned byte
+     * array. No state of the {@code byteBuffer} is mutated, including it's
+     * position, limit, or mark.
+     * @param byteBuffer A ByteBuffer. Not null. Not retained.
+     * @return A byte array storing the {@code byteBuffer's} content. Not null.
+     */
+    private byte[] convertByteBufferBind(ByteBuffer byteBuffer) {
+      ByteBuffer slice = byteBuffer.slice(); // Don't mutate position/limit/mark
+      byte[] byteArray = new byte[slice.remaining()];
+      slice.get(byteArray);
+      return byteArray;
+    }
+
+  }
+
+  /**
+   * A statement that is executed to return out-parameters with JDBC. This
+   * subclass of {@link JdbcStatement} overrides the base class behavior to
+   * register out-parameters with a {@link CallableStatement}, and to return
+   * a {@link Result} of out-parameters.
+   */
+  private class JdbcCall extends JdbcStatement {
+
+    /**
+     * The indexes of out-parameter binds in the {@link #preparedStatement}.
+     * The array is sorted such that {@code outBindIndexes[0]} is the index
+     * of the first out-parameter, and {@code outBindIndexes[0]} is the index
+     * of the second out-parameter, and so on.
+     */
+    private final int[] outBindIndexes;
+
+    /**
+     * Metadata for out-parameter binds in the {@link #preparedStatement}.
+     */
+    private final OutParametersMetadataImpl metadata;
+
+    /**
+     * Constructs a new {@code JdbcCall} that executes a
+     * {@code callableStatement} with the given {@code bindValues} and
+     * {@code parameterNames}.
+     */
+    private JdbcCall(
+      CallableStatement callableStatement,
+      Object[] bindValues, List<String> parameterNames) {
+
+      super(callableStatement, bindValues);
+
+      outBindIndexes = IntStream.range(0, bindValues.length)
+        .filter(i -> bindValues[i] instanceof Parameter.Out)
+        .toArray();
+
+      OutParameterMetadata[] metadataArray =
+        new OutParameterMetadata[outBindIndexes.length];
+
+      for (int i = 0; i < metadataArray.length; i++) {
+        int bindIndex = outBindIndexes[i];
+
+        // Use the parameter name, or the index if the parameter is unnamed
+        String name = requireNonNullElse(
+          parameterNames.get(bindIndex), String.valueOf(i));
+        metadataArray[i] = createParameterMetadata(
+          name, ((Parameter)bindValues[bindIndex]).getType());
+      }
+
+      this.metadata = createOutParametersMetadata(metadataArray);
     }
 
     @Override
-    public Type getType() {
-      return type;
+    protected Publisher<Void> bind() {
+      return Flux.concat(super.bind(), registerOutParameters());
+    }
+
+    /**
+     * Invokes {@link CallableStatement#registerOutParameter(int, int)} to
+     * register each instance of {@link Parameter.Out} in the given
+     * {@code values}
+     * @return A publisher that completes when all out-parameter binds are
+     * registered.
+     */
+    private Publisher<Void> registerOutParameters() {
+      return adapter.getLock().run(() -> {
+        CallableStatement callableStatement =
+          preparedStatement.unwrap(CallableStatement.class);
+
+        for (int i : outBindIndexes) {
+          Type type = ((Parameter) binds[i]).getType();
+          SQLType jdbcType = toJdbcType(type);
+          callableStatement.registerOutParameter(i + 1, jdbcType);
+        }
+      });
     }
 
     @Override
-    public Object getValue() {
-      return value;
-    }
-  }
-
-  /**
-   * Connect to the database configured by {@link DatabaseConfig}, with a
-   * the connection configured to use a given {@code executor} for async
-   * callbacks.
-   * @param executor Executor for async callbacks
-   * @return Connection that uses the {@code executor}
-   */
-  private static Publisher<? extends Connection> connect(Executor executor) {
-    return ConnectionFactories.get(
-        ConnectionFactoryOptions.parse(format(
-            "r2dbc:oracle://%s:%d/%s", host(), port(), serviceName()))
-          .mutate()
-          .option(
-            ConnectionFactoryOptions.USER, user())
-          .option(
-            ConnectionFactoryOptions.PASSWORD, password())
-          .option(
-            OracleR2dbcOptions.EXECUTOR, executor)
-          .build())
-      .create();
-  }
-
-  /**
-   * Verifies concurrent statement execution the given {@code connection}
-   * @param connection Connection to verify
-   */
-  private void verifyConcurrentExecute(Connection connection) {
-
-    // Create many statements and execute them in parallel.
-    Publisher<Integer>[] publishers = new Publisher[8];
-
-    for (int i = 0; i < publishers.length; i++) {
-      Flux<Integer> flux = Flux.from(connection.createStatement(
-            "SELECT " + i + " FROM sys.dual")
-          .execute())
-        .flatMap(result ->
-          result.map(row -> row.get(0, Integer.class)))
-        .cache();
-
-      flux.subscribe();
-      publishers[i] = flux;
-    }
-
-    awaitMany(
-      IntStream.range(0, publishers.length)
-        .boxed()
-        .collect(Collectors.toList()),
-      Flux.concat(publishers));
-  }
-
-  /**
-   * Verifies concurrent row fetching with the given {@code connection}
-   * @param connection Connection to verify
-   */
-  private void verifyConcurrentFetch(Connection connection) {
-    try {
-      awaitExecution(connection.createStatement(
-        "CREATE TABLE testConcurrentFetch (value NUMBER)"));
-
-      // Create many statements and execute them in parallel.
-      Publisher<Long>[] publishers = new Publisher[8];
-
-      for (int i = 0; i < publishers.length; i++) {
-
-        Statement statement = connection.createStatement(
-          "INSERT INTO testConcurrentFetch VALUES (?)");
-
-        // Each publisher batch inserts a range of 10 values
-        int start = i * 10;
-        statement.bind(0, start);
-        IntStream.range(start + 1, start + 10)
-          .forEach(value -> {
-            statement.add().bind(0, value);
-          });
-
-        Mono<Long> mono = Flux.from(statement.execute())
-          .flatMap(Result::getRowsUpdated)
-          .collect(Collectors.summingLong(Long::longValue))
-          .cache();
-
-        // Execute in parallel, and retain the result for verification later
-        mono.subscribe();
-        publishers[i] = mono;
+    protected Publisher<OracleResultImpl> executeJdbc() {
+      return Flux.concat(
+        super.executeJdbc(),
+        Mono.just(createCallResult(
+          createOutParameters(new JdbcOutParameters(), metadata, adapter),
+          adapter)));
+    }
+
+    /**
+     * Out parameter values returned by the database.
+     */
+    private final class JdbcOutParameters implements JdbcReadable {
+
+      /**
+       * {@inheritDoc}
+       * <p>
+       * Returns the out-parameter value from the {@code CallableStatement} by
+       * mapping an R2DBC out-parameter index to a JDBC parameter index. The
+       * difference between the two is that R2DBC indexes are relative only
+       * to other out-parameters. So for index 0, R2DBC returns the first
+       * out-parameter, even if there are in-parameters at lower indexes in
+       * the parameterized SQL expression. Likewise, for index 1, R2DBC
+       * returns the second out-parameter, even if there are 1 or more
+       * in-parameters between the first and second out-parameter.
+       * </p>
+       */
+      @Override
+      public <T> T getObject(int index, Class<T> type) {
+        // TODO: Throw IllegalArgumentException or IndexOutOfBoundsException
+        //  based on the error code of any SQLException thrown
+        return fromJdbc(() ->
+          preparedStatement.unwrap(CallableStatement.class)
+            .getObject(outBindIndexes[index] + 1, type));
       }
-
-      // Expect each publisher to emit an update count of 100
-      awaitMany(
-        Stream.generate(() -> 10L)
-          .limit(publishers.length)
-          .collect(Collectors.toList()),
-        Flux.merge(publishers));
-
-      // Create publishers that fetch rows in parallel
-      Publisher<List<Integer>>[] fetchPublishers =
-        new Publisher[publishers.length];
-
-      for (int i = 0; i < fetchPublishers.length; i++) {
-        Mono<List<Integer>> mono = Flux.from(connection.createStatement(
-              "SELECT value FROM testConcurrentFetch ORDER BY value")
-            .execute())
-          .flatMap(result ->
-            result.map(row -> row.get(0, Integer.class)))
-          .sort()
-          .collect(Collectors.toList())
-          .cache();
-
-        // Execute in parallel, and retain the result for verification later
-        mono.subscribe();
-        fetchPublishers[i] = mono;
+    }
+
+  }
+
+  /**
+   * A statement that executes with a batch of bind values. This subclass of
+   * {@link JdbcStatement} overrides the base class to bind a batch of
+   * values, and to execute the JDBC statement using
+   * {@link ReactiveJdbcAdapter#publishBatchUpdate(PreparedStatement)}.
+   */
+  private class JdbcBatch extends JdbcStatement {
+
+    /** Batch of bind values. */
+    private final Queue<Object[]> batch;
+
+    /** Number of batched bind values */
+    private final int batchSize;
+
+    private JdbcBatch(
+      PreparedStatement preparedStatement, Queue<Object[]> batch) {
+      super(preparedStatement, null);
+      this.batch = batch;
+      this.batchSize = batch.size();
+    }
+
+    /**
+     * {@code inheritDoc}
+     * <p>
+     * Binds the first set of values in {@link #binds}, then copies each
+     * remaining set of value into {@link #binds} and binds those as well. Calls
+     * {@link PreparedStatement#addBatch()} before binding each set of values
+     * after the first.
+     * </p>
+     */
+    @Override
+    protected Publisher<Void> bind() {
+      @SuppressWarnings("unchecked")
+      Publisher<Void>[] bindPublishers = new Publisher[batchSize];
+      for (int i = 0; i < batchSize; i++) {
+        bindPublishers[i] = Flux.concat(
+          bind(batch.remove()),
+          adapter.getLock().run(preparedStatement::addBatch));
       }
-
-      // Expect each fetch publisher to get the same result
-      List<Integer> expected = IntStream.range(0, publishers.length * 10)
-        .boxed()
-        .collect(Collectors.toList());
-
-      for (Publisher<List<Integer>> publisher : fetchPublishers)
-        awaitOne(expected, publisher);
-    }
-    finally {
-      tryAwaitExecution(connection.createStatement(
-        "DROP TABLE testConcurrentFetch"));
-    }
+      return Flux.concat(bindPublishers);
+    }
+
+    /**
+     * {@inheritDoc}
+     * <p>
+     * The returned {@code Publisher} emits 1 {@code Result} having an
+     * {@link io.r2dbc.spi.Result.UpdateCount} segment for each set of bind
+     * values in the {@link #batch}.
+     * </p>
+     */
+    @Override
+    protected Publisher<OracleResultImpl> executeJdbc() {
+      AtomicInteger index = new AtomicInteger(0);
+
+      return Flux.from(adapter.publishBatchUpdate(preparedStatement))
+        .collect(
+          () -> new long[batchSize],
+          (updateCounts, updateCount) ->
+            updateCounts[index.getAndIncrement()] = updateCount)
+        .map(OracleResultImpl::createBatchUpdateResult)
+        .onErrorResume(
+          error ->
+            error instanceof R2dbcException
+              && error.getCause() instanceof BatchUpdateException,
+          error ->
+            Mono.just(createBatchUpdateErrorResult(
+              (BatchUpdateException) error.getCause())));
+    }
+  }
+
+  /**
+   * A JDBC batch execution where one or more binds are missing in the final
+   * set of bind values.
+   */
+  private final class JdbcBatchInvalidBinds extends JdbcBatch {
+
+    /** Exception thrown when one or more bind values are missing */
+    private final IllegalStateException missingBinds;
+
+    private JdbcBatchInvalidBinds(
+      PreparedStatement preparedStatement, Queue<Object[]> batch,
+      IllegalStateException missingBinds) {
+      super(preparedStatement, batch);
+      this.missingBinds = missingBinds;
+    }
+
+    /**
+     * {@inheritDoc}
+     * <p>
+     * Allows the batch to execute with all previously added binds, and then
+     * emits an error result for the missing binds.
+     * </p>
+     */
+    @Override
+    protected Publisher<OracleResultImpl> executeJdbc() {
+      return Flux.from(super.executeJdbc())
+        .concatWithValues(createErrorResult(
+          newNonTransientException(
+            "One or more binds not set after calling add()", sql,
+            missingBinds)));
+    }
+  }
+
+  /**
+   * A statement that returns values generated by a DML command, such as an
+   * column declared with an auto-generated value:
+   * {@code id NUMBER GENERATED ALWAYS AS IDENTITY}
+   */
+  private final class JdbcReturningGenerated extends JdbcStatement {
+
+    private JdbcReturningGenerated(
+      PreparedStatement preparedStatement, Object[] binds) {
+      super(preparedStatement, binds);
+    }
+
+    /**
+     * {@inheritDoc}
+     * <p>
+     * Overrides the base implementation to include
+     * {@link PreparedStatement#getGeneratedKeys()} with the first result, if
+     * the generated keys {@code ResultSet} is not empty.
+     * </p><p>
+     * Oracle JDBC throws a {@code SQLException} when invoking
+     * {@code getMetadata()} on an empty generated keys {@code ResultSet}, so
+     * Oracle R2DBC should not even attempt to map that into a {@code Result} of
+     * {@code Row} segments.
+     * </p><p>
+     * If the generated keys {@code ResultSet} is empty, then this method
+     * behaves as if {@link Statement#returnGeneratedValues(String...)} had
+     * never been called at all; It will return whatever results are available
+     * from executing the statement, even if there are no generated values to
+     * return.
+     * </p><p>
+     * The generated keys {@code ResultSet} will be empty if the
+     * SQL was not an UPDATE or INSERT, because Oracle Database does not
+     * support returning generated values for any other type of statement.
+     * </p>
+     */
+    @Override
+    protected Publisher<OracleResultImpl> executeJdbc() {
+      return Mono.from(adapter.publishSQLExecution(preparedStatement))
+        .flatMapMany(isResultSet -> {
+          if (isResultSet) {
+            return super.getResults(true);
+          }
+          else {
+            return adapter.getLock().flatMap(() -> {
+              ResultSet generatedKeys = preparedStatement.getGeneratedKeys();
+
+              if (generatedKeys.isBeforeFirst()) {
+                return Mono.just(createGeneratedValuesResult(
+                  preparedStatement.getLargeUpdateCount(), generatedKeys,
+                  adapter))
+                  .concatWith(super.getResults(
+                    preparedStatement.getMoreResults(KEEP_CURRENT_RESULT)));
+              }
+              else {
+                return super.getResults(false);
+              }
+            });
+          }
+        });
+    }
+
   }
 }