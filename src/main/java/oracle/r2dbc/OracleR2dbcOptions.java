/*
  Copyright (c) 2020, 2021, Oracle and/or its affiliates.

  This software is dual-licensed to you under the Universal Permissive License
  (UPL) 1.0 as shown at https://oss.oracle.com/licenses/upl or Apache License
  2.0 as shown at http://www.apache.org/licenses/LICENSE-2.0. You may choose
  either license.

  Licensed under the Apache License, Version 2.0 (the "License");
  you may not use this file except in compliance with the License.
  You may obtain a copy of the License at

     https://www.apache.org/licenses/LICENSE-2.0

  Unless required by applicable law or agreed to in writing, software
  distributed under the License is distributed on an "AS IS" BASIS,
  WITHOUT WARRANTIES OR CONDITIONS OF ANY KIND, either express or implied.
  See the License for the specific language governing permissions and
  limitations under the License.
*/
package oracle.r2dbc;

import io.r2dbc.spi.Option;
import oracle.jdbc.OracleConnection;

import java.util.Set;
import java.util.concurrent.Executor;
import java.util.concurrent.ForkJoinPool;

/**
 * Extended {@link Option}s supported by the Oracle R2DBC Driver.
 */
public final class OracleR2dbcOptions {

  private OracleR2dbcOptions() {}

  /**
   * Extended {@code Option} that specifies an Oracle Net Connect Descriptor
   * of the form "(DESCRIPTION=...)". If {@link #TNS_ADMIN} is specified,
   * then the value of this {@code Option} may be set to a tnsnames.ora
   * alias.
   */
  public static final Option<CharSequence> DESCRIPTOR;

  /**
   * Extended {@code Option} that specifies an {@link Executor} for executing
   * asynchronous tasks. This {@code Option} can not be configured in the
   * query section of an R2DBC URL, it must be configured programmatically,
   * as in:
   * <pre>
   * Executor myExecutor = getMyExecutor();
   *
   * ConnectionFactoryOptions options = ConnectionFactoryOptions.builder()
   *   .option(ConnectionFactoryOptions.DRIVER, "oracle")
   *   .option(OracleR2dbcOptions.EXECUTOR, myExecutor)
   *   ...
   *   .build();
   * </pre>
   * If this option is not configured, then Oracle R2DBC will use
   * {@code ForkJoinPool}'s
   * {@linkplain ForkJoinPool#commonPool() common pool} by default.
   */
  public static final Option<Executor> EXECUTOR;

  /**
   * Configures the Oracle JDBC Connection used by Oracle R2DBC as specified by:
   * {@link OracleConnection#CONNECTION_PROPERTY_TNS_ADMIN}
   */
  public static final Option<CharSequence> TNS_ADMIN;

  /**
   * Configures the Oracle JDBC Connection used by Oracle R2DBC as specified by:
   * {@link OracleConnection#CONNECTION_PROPERTY_WALLET_LOCATION}
   */
  public static final Option<CharSequence> TLS_WALLET_LOCATION;

  /**
   * Configures the Oracle JDBC Connection used by Oracle R2DBC as specified by:
   * {@link OracleConnection#CONNECTION_PROPERTY_WALLET_PASSWORD}
   */
  public static final Option<CharSequence> TLS_WALLET_PASSWORD;

  /**
   * Configures the Oracle JDBC Connection used by Oracle R2DBC as specified by:
   * {@link OracleConnection#CONNECTION_PROPERTY_THIN_JAVAX_NET_SSL_KEYSTORE}
   */
  public static final Option<CharSequence> TLS_KEYSTORE;

  /**
   * Configures the Oracle JDBC Connection used by Oracle R2DBC as specified by:
   * {@link OracleConnection#CONNECTION_PROPERTY_THIN_JAVAX_NET_SSL_KEYSTORETYPE}
   */
  public static final Option<CharSequence> TLS_KEYSTORE_TYPE;

  /**
   * Configures the Oracle JDBC Connection used by Oracle R2DBC as specified by:
   * {@link OracleConnection#CONNECTION_PROPERTY_THIN_JAVAX_NET_SSL_KEYSTOREPASSWORD}
   */
  public static final Option<CharSequence> TLS_KEYSTORE_PASSWORD;

  /**
   * Configures the Oracle JDBC Connection used by Oracle R2DBC as specified by:
   * {@link OracleConnection#CONNECTION_PROPERTY_THIN_JAVAX_NET_SSL_TRUSTSTORE}
   */
  public static final Option<CharSequence> TLS_TRUSTSTORE;

  /**
   * Configures the Oracle JDBC Connection used by Oracle R2DBC as specified by:
   * {@link OracleConnection#CONNECTION_PROPERTY_THIN_JAVAX_NET_SSL_TRUSTSTORETYPE}
   */
  public static final Option<CharSequence> TLS_TRUSTSTORE_TYPE;

  /**
   * Configures the Oracle JDBC Connection used by Oracle R2DBC as specified by:
   * {@link OracleConnection#CONNECTION_PROPERTY_THIN_JAVAX_NET_SSL_TRUSTSTOREPASSWORD}
   */
  public static final Option<CharSequence> TLS_TRUSTSTORE_PASSWORD;

  /**
   * Configures the Oracle JDBC Connection used by Oracle R2DBC as specified by:
   * {@link OracleConnection#CONNECTION_PROPERTY_THIN_NET_AUTHENTICATION_SERVICES}
   */
  public static final Option<CharSequence> AUTHENTICATION_SERVICES;

  /**
   * Configures the Oracle JDBC Connection used by Oracle R2DBC as specified by:
   * {@link OracleConnection#CONNECTION_PROPERTY_THIN_SSL_CERTIFICATE_ALIAS}
   */
  public static final Option<CharSequence> TLS_CERTIFICATE_ALIAS;

  /**
   * Configures the Oracle JDBC Connection used by Oracle R2DBC as specified by:
   * {@link OracleConnection#CONNECTION_PROPERTY_THIN_SSL_SERVER_DN_MATCH}
   */
  public static final Option<CharSequence> TLS_SERVER_DN_MATCH;

  /**
   * Configures the Oracle JDBC Connection used by Oracle R2DBC as specified by:
   * {@link OracleConnection#CONNECTION_PROPERTY_THIN_SSL_SERVER_CERT_DN}
   */
  public static final Option<CharSequence> TLS_SERVER_CERT_DN;

  /**
   * Configures the Oracle JDBC Connection used by Oracle R2DBC as specified by:
   * {@link OracleConnection#CONNECTION_PROPERTY_THIN_SSL_VERSION}
   */
  public static final Option<CharSequence> TLS_VERSION;

  /**
   * Configures the Oracle JDBC Connection used by Oracle R2DBC as specified by:
   * {@link OracleConnection#CONNECTION_PROPERTY_THIN_SSL_CIPHER_SUITES}
   */
  public static final Option<CharSequence> TLS_CIPHER_SUITES;

  /**
   * Configures the Oracle JDBC Connection used by Oracle R2DBC as specified by:
   * {@link OracleConnection#CONNECTION_PROPERTY_THIN_SSL_KEYMANAGERFACTORY_ALGORITHM}
   */
  public static final Option<CharSequence> TLS_KEYMANAGERFACTORY_ALGORITHM;

  /**
   * Configures the Oracle JDBC Connection used by Oracle R2DBC as specified by:
   * {@link OracleConnection#CONNECTION_PROPERTY_THIN_SSL_TRUSTMANAGERFACTORY_ALGORITHM}
   */
  public static final Option<CharSequence> TLS_TRUSTMANAGERFACTORY_ALGORITHM;

  /**
   * Configures the Oracle JDBC Connection used by Oracle R2DBC as specified by:
   * {@link OracleConnection#CONNECTION_PROPERTY_SSL_CONTEXT_PROTOCOL}
   */
  public static final Option<CharSequence> SSL_CONTEXT_PROTOCOL;

  /**
   * Configures the Oracle JDBC Connection used by Oracle R2DBC as specified by:
   * {@link OracleConnection#CONNECTION_PROPERTY_FAN_ENABLED}
   */
  public static final Option<CharSequence> FAN_ENABLED;

  /**
   * Configures the Oracle JDBC Connection used by Oracle R2DBC as specified by:
   * {@link OracleConnection#CONNECTION_PROPERTY_IMPLICIT_STATEMENT_CACHE_SIZE}
   */
  public static final Option<CharSequence> IMPLICIT_STATEMENT_CACHE_SIZE;

  /**
   * Configures the Oracle JDBC Connection used by Oracle R2DBC as specified by:
   * {@link OracleConnection#CONNECTION_PROPERTY_DEFAULT_LOB_PREFETCH_SIZE}
   */
  public static final Option<CharSequence> DEFAULT_LOB_PREFETCH_SIZE;

  /**
   * Configures the Oracle JDBC Connection used by Oracle R2DBC as specified by:
   * {@link OracleConnection#CONNECTION_PROPERTY_THIN_NET_DISABLE_OUT_OF_BAND_BREAK}
   */
  public static final Option<CharSequence> DISABLE_OUT_OF_BAND_BREAK;

  /**
   * Configures the Oracle JDBC Connection used by Oracle R2DBC as specified by:
   * {@link OracleConnection#CONNECTION_PROPERTY_ENABLE_QUERY_RESULT_CACHE}
   */
  public static final Option<CharSequence> ENABLE_QUERY_RESULT_CACHE;

  /**
   * Configures the Oracle JDBC Connection used by Oracle R2DBC as specified by:
   * {@link OracleConnection#CONNECTION_PROPERTY_THIN_VSESSION_TERMINAL}
   */
  public static final Option<CharSequence> VSESSION_TERMINAL;

  /**
   * Configures the Oracle JDBC Connection used by Oracle R2DBC as specified by:
   * {@link OracleConnection#CONNECTION_PROPERTY_THIN_VSESSION_MACHINE}
   */
  public static final Option<CharSequence> VSESSION_MACHINE;

  /**
   * Configures the Oracle JDBC Connection used by Oracle R2DBC as specified by:
   * {@link OracleConnection#CONNECTION_PROPERTY_THIN_VSESSION_OSUSER}
   */
  public static final Option<CharSequence> VSESSION_OSUSER;

  /**
   * Configures the Oracle JDBC Connection used by Oracle R2DBC as specified by:
   * {@link OracleConnection#CONNECTION_PROPERTY_THIN_VSESSION_PROGRAM}
   */
  public static final Option<CharSequence> VSESSION_PROGRAM;

  /**
   * Configures the Oracle JDBC Connection used by Oracle R2DBC as specified by:
   * {@link OracleConnection#CONNECTION_PROPERTY_THIN_VSESSION_PROCESS}
   */
  public static final Option<CharSequence> VSESSION_PROCESS;
  /**
   * Configures the Oracle JDBC Connection used by Oracle R2DBC as specified by:
   * {@link OracleConnection#CONNECTION_PROPERTY_THIN_LDAP_SECURITY_AUTHENTICATION}
   */
  public static final Option<CharSequence> LDAP_SECURITY_AUTHENTICATION;

  /**
   * Configures the Oracle JDBC Connection used by Oracle R2DBC as specified by:
   * {@link OracleConnection#CONNECTION_PROPERTY_THIN_LDAP_SECURITY_PRINCIPAL}
   */
  public static final Option<CharSequence> LDAP_SECURITY_PRINCIPAL;

  /**
   * Configures the Oracle JDBC Connection used by Oracle R2DBC as specified by:
   * {@link OracleConnection#CONNECTION_PROPERTY_THIN_LDAP_SECURITY_CREDENTIALS}
   */
  public static final Option<CharSequence> LDAP_SECURITY_CREDENTIALS;

  /**
   * Configures the Oracle JDBC Connection used by Oracle R2DBC as specified by:
   * {@link OracleConnection#CONNECTION_PROPERTY_THIN_JNDI_LDAP_CONNECT_TIMEOUT}
   */
  public static final Option<CharSequence> LDAP_CONNECT_TIMEOUT;

  /**
   * Configures the Oracle JDBC Connection used by Oracle R2DBC as specified by:
   * {@link OracleConnection#CONNECTION_PROPERTY_THIN_JNDI_LDAP_READ_TIMEOUT}
   */
  public static final Option<CharSequence> LDAP_READ_TIMEOUT;

  /**
   * Configures the Oracle JDBC Connection used by Oracle R2DBC as specified by:
<<<<<<< HEAD
   * {@link OracleConnection#CONNECTION_PROPERTY_THIN_LDAP_SSL_WALLET_LOCATION}
   */
  public static final Option<CharSequence> LDAP_WALLET_LOCATION;

  /**
   * Configures the Oracle JDBC Connection used by Oracle R2DBC as specified by:
   * {@link OracleConnection#CONNECTION_PROPERTY_THIN_LDAP_SSL_WALLET_PASSWORD}
   */
  public static final Option<CharSequence> LDAP_WALLET_PASSWORD;

  /**
   * Configures the Oracle JDBC Connection used by Oracle R2DBC as specified by:
   * {@link OracleConnection#CONNECTION_PROPERTY_THIN_LDAP_SSL_KEYSTORE_TYPE}
   */
  public static final Option<CharSequence> LDAP_KEYSTORE_TYPE;

  /**
   * Configures the Oracle JDBC Connection used by Oracle R2DBC as specified by:
   * {@link OracleConnection#CONNECTION_PROPERTY_THIN_LDAP_SSL_KEYSTORE}
   */
  public static final Option<CharSequence> LDAP_KEYSTORE;

  /**
   * Configures the Oracle JDBC Connection used by Oracle R2DBC as specified by:
   * {@link OracleConnection#CONNECTION_PROPERTY_THIN_LDAP_SSL_KEYSTORE_PASSWORD}
   */
  public static final Option<CharSequence> LDAP_KEYSTORE_PASSWORD;

  /**
   * Configures the Oracle JDBC Connection used by Oracle R2DBC as specified by:
   * {@link OracleConnection#CONNECTION_PROPERTY_THIN_LDAP_SSL_TRUSTSTORE_TYPE}
   */
  public static final Option<CharSequence> LDAP_TRUSTSTORE_TYPE;

  /**
   * Configures the Oracle JDBC Connection used by Oracle R2DBC as specified by:
   * {@link OracleConnection#CONNECTION_PROPERTY_THIN_LDAP_SSL_TRUSTSTORE}
   */
  public static final Option<CharSequence> LDAP_TRUSTSTORE;

  /**
   * Configures the Oracle JDBC Connection used by Oracle R2DBC as specified by:
   * {@link OracleConnection#CONNECTION_PROPERTY_THIN_LDAP_SSL_TRUSTSTORE_PASSWORD}
   */
  public static final Option<CharSequence> LDAP_TRUSTSTORE_PASSWORD;

  /**
   * Configures the Oracle JDBC Connection used by Oracle R2DBC as specified by:
   * {@link OracleConnection#CONNECTION_PROPERTY_THIN_LDAP_SSL_CIPHER_SUITES}
   */
  public static final Option<CharSequence> LDAP_CIPHER_SUITES;

  /**
   * Configures the Oracle JDBC Connection used by Oracle R2DBC as specified by:
   * {@link OracleConnection#CONNECTION_PROPERTY_THIN_LDAP_SSL_VERSIONS}
   */
  public static final Option<CharSequence> LDAP_VERSIONS;

  /**
   * Configures the Oracle JDBC Connection used by Oracle R2DBC as specified by:
   * {@link OracleConnection#CONNECTION_PROPERTY_THIN_LDAP_SSL_KEYMANAGER_FACTORY_ALGORITHM}
   */
  public static final Option<CharSequence> LDAP_KEYMANAGER_FACTORY_ALGORITHM;

  /**
   * Configures the Oracle JDBC Connection used by Oracle R2DBC as specified by:
   * {@link OracleConnection#CONNECTION_PROPERTY_THIN_LDAP_SSL_TRUSTMANAGER_FACTORY_ALGORITHM}
   */
  public static final Option<CharSequence> LDAP_TRUSTMANAGER_FACTORY_ALGORITHM;

  /**
   * Configures the Oracle JDBC Connection used by Oracle R2DBC as specified by:
   * {@link OracleConnection#CONNECTION_PROPERTY_THIN_LDAP_SSL_CONTEXT_PROTOCOL}
   */
  public static final Option<CharSequence> LDAP_CONTEXT_PROTOCOL;


  /** The unmodifiable set of all extended options */
  private static final Set<Option<?>> OPTIONS = Set.of(
    DESCRIPTOR = Option.valueOf("oracle.r2dbc.descriptor"),
    EXECUTOR = Option.valueOf("oracle.r2dbc.executor"),
    TNS_ADMIN = Option.valueOf(
      OracleConnection.CONNECTION_PROPERTY_TNS_ADMIN),
    TLS_WALLET_LOCATION = Option.valueOf(
      OracleConnection.CONNECTION_PROPERTY_WALLET_LOCATION),
    TLS_WALLET_PASSWORD = Option.sensitiveValueOf(
      OracleConnection.CONNECTION_PROPERTY_WALLET_PASSWORD),
    TLS_KEYSTORE = Option.valueOf(
      OracleConnection.CONNECTION_PROPERTY_THIN_JAVAX_NET_SSL_KEYSTORE),
    TLS_KEYSTORE_TYPE = Option.valueOf(
      OracleConnection.CONNECTION_PROPERTY_THIN_JAVAX_NET_SSL_KEYSTORETYPE),
    TLS_KEYSTORE_PASSWORD = Option.sensitiveValueOf(
      OracleConnection.CONNECTION_PROPERTY_THIN_JAVAX_NET_SSL_KEYSTOREPASSWORD),
    TLS_TRUSTSTORE = Option.valueOf(
      OracleConnection.CONNECTION_PROPERTY_THIN_JAVAX_NET_SSL_TRUSTSTORE),
    TLS_TRUSTSTORE_TYPE = Option.valueOf(
      OracleConnection.CONNECTION_PROPERTY_THIN_JAVAX_NET_SSL_TRUSTSTORETYPE),
    TLS_TRUSTSTORE_PASSWORD = Option.sensitiveValueOf(
      OracleConnection.CONNECTION_PROPERTY_THIN_JAVAX_NET_SSL_TRUSTSTOREPASSWORD),
    AUTHENTICATION_SERVICES = Option.valueOf(
      OracleConnection.CONNECTION_PROPERTY_THIN_NET_AUTHENTICATION_SERVICES),
    TLS_CERTIFICATE_ALIAS = Option.valueOf(
      OracleConnection.CONNECTION_PROPERTY_THIN_SSL_CERTIFICATE_ALIAS),
    TLS_SERVER_DN_MATCH = Option.valueOf(
      OracleConnection.CONNECTION_PROPERTY_THIN_SSL_SERVER_DN_MATCH),
    TLS_SERVER_CERT_DN = Option.valueOf(
      OracleConnection.CONNECTION_PROPERTY_THIN_SSL_SERVER_CERT_DN),
    TLS_VERSION = Option.valueOf(
      OracleConnection.CONNECTION_PROPERTY_THIN_SSL_VERSION),
    TLS_CIPHER_SUITES = Option.valueOf(
      OracleConnection.CONNECTION_PROPERTY_THIN_SSL_CIPHER_SUITES),
    TLS_KEYMANAGERFACTORY_ALGORITHM = Option.valueOf(
      OracleConnection.CONNECTION_PROPERTY_THIN_SSL_KEYMANAGERFACTORY_ALGORITHM),
    TLS_TRUSTMANAGERFACTORY_ALGORITHM = Option.valueOf(
      OracleConnection.CONNECTION_PROPERTY_THIN_SSL_TRUSTMANAGERFACTORY_ALGORITHM),
    SSL_CONTEXT_PROTOCOL = Option.valueOf(
      OracleConnection.CONNECTION_PROPERTY_SSL_CONTEXT_PROTOCOL),
    FAN_ENABLED = Option.valueOf(
      OracleConnection.CONNECTION_PROPERTY_FAN_ENABLED),
    IMPLICIT_STATEMENT_CACHE_SIZE = Option.valueOf(
      OracleConnection.CONNECTION_PROPERTY_IMPLICIT_STATEMENT_CACHE_SIZE),
    DEFAULT_LOB_PREFETCH_SIZE = Option.valueOf(
      OracleConnection.CONNECTION_PROPERTY_DEFAULT_LOB_PREFETCH_SIZE),
    DISABLE_OUT_OF_BAND_BREAK = Option.valueOf(
      OracleConnection.CONNECTION_PROPERTY_THIN_NET_DISABLE_OUT_OF_BAND_BREAK),
    ENABLE_QUERY_RESULT_CACHE = Option.valueOf(
      OracleConnection.CONNECTION_PROPERTY_ENABLE_QUERY_RESULT_CACHE),
    VSESSION_TERMINAL = Option.valueOf(
      OracleConnection.CONNECTION_PROPERTY_THIN_VSESSION_TERMINAL),
    VSESSION_MACHINE = Option.valueOf(
      OracleConnection.CONNECTION_PROPERTY_THIN_VSESSION_MACHINE),
    VSESSION_OSUSER = Option.valueOf(
      OracleConnection.CONNECTION_PROPERTY_THIN_VSESSION_OSUSER),
    VSESSION_PROGRAM = Option.valueOf(
      OracleConnection.CONNECTION_PROPERTY_THIN_VSESSION_PROGRAM),
    VSESSION_PROCESS = Option.valueOf(
      OracleConnection.CONNECTION_PROPERTY_THIN_VSESSION_PROCESS),
    LDAP_SECURITY_AUTHENTICATION = Option.valueOf(
      OracleConnection.CONNECTION_PROPERTY_THIN_LDAP_SECURITY_AUTHENTICATION),
    LDAP_SECURITY_PRINCIPAL = Option.valueOf(
      OracleConnection.CONNECTION_PROPERTY_THIN_LDAP_SECURITY_PRINCIPAL),
    LDAP_SECURITY_CREDENTIALS = Option.sensitiveValueOf(
      OracleConnection.CONNECTION_PROPERTY_THIN_LDAP_SECURITY_CREDENTIALS),
    LDAP_CONNECT_TIMEOUT = Option.valueOf(
      OracleConnection.CONNECTION_PROPERTY_THIN_JNDI_LDAP_CONNECT_TIMEOUT),
    LDAP_READ_TIMEOUT = Option.valueOf(
      OracleConnection.CONNECTION_PROPERTY_THIN_JNDI_LDAP_READ_TIMEOUT),
    LDAP_WALLET_LOCATION = Option.valueOf(
      OracleConnection.CONNECTION_PROPERTY_THIN_LDAP_SSL_WALLET_LOCATION),
    LDAP_WALLET_PASSWORD = Option.sensitiveValueOf(
      OracleConnection.CONNECTION_PROPERTY_THIN_LDAP_SSL_WALLET_PASSWORD),
    LDAP_KEYSTORE_TYPE = Option.valueOf(
      OracleConnection.CONNECTION_PROPERTY_THIN_LDAP_SSL_KEYSTORE_TYPE),
    LDAP_KEYSTORE = Option.valueOf(
      OracleConnection.CONNECTION_PROPERTY_THIN_LDAP_SSL_KEYSTORE),
    LDAP_KEYSTORE_PASSWORD = Option.sensitiveValueOf(
      OracleConnection.CONNECTION_PROPERTY_THIN_LDAP_SSL_KEYSTORE_PASSWORD),
    LDAP_TRUSTSTORE_TYPE = Option.valueOf(
      OracleConnection.CONNECTION_PROPERTY_THIN_LDAP_SSL_TRUSTSTORE_TYPE),
    LDAP_TRUSTSTORE = Option.valueOf(
      OracleConnection.CONNECTION_PROPERTY_THIN_LDAP_SSL_TRUSTSTORE),
    LDAP_TRUSTSTORE_PASSWORD = Option.sensitiveValueOf(
      OracleConnection.CONNECTION_PROPERTY_THIN_LDAP_SSL_TRUSTSTORE_PASSWORD),
    LDAP_CIPHER_SUITES = Option.valueOf(
      OracleConnection.CONNECTION_PROPERTY_THIN_LDAP_SSL_CIPHER_SUITES),
    LDAP_VERSIONS = Option.valueOf(
      OracleConnection.CONNECTION_PROPERTY_THIN_LDAP_SSL_VERSIONS),
    LDAP_KEYMANAGER_FACTORY_ALGORITHM = Option.valueOf(
      OracleConnection.CONNECTION_PROPERTY_THIN_LDAP_SSL_KEYMANAGER_FACTORY_ALGORITHM),
    LDAP_TRUSTMANAGER_FACTORY_ALGORITHM = Option.valueOf(
      OracleConnection.CONNECTION_PROPERTY_THIN_LDAP_SSL_TRUSTMANAGER_FACTORY_ALGORITHM),
    LDAP_CONTEXT_PROTOCOL = Option.valueOf(
      OracleConnection.CONNECTION_PROPERTY_THIN_LDAP_SSL_CONTEXT_PROTOCOL)
  );

  /**
   * Returns the set of all extended options supported by Oracle R2DBC. The
   * returned set contains each {@code Option} constant declared by
   * {@code OracleR2dbcOptions}. The {@code Set} returned by this method is
   * unmodifiable, as described in the class level JavaDoc of {@link Set}.
   * @return The set of all options. Not null. Not mutable.
   */
  public static Set<Option<?>> options() {
    return OPTIONS;
  }
=======
   * {@link OracleConnection#CONNECTION_PROPERTY_TIMEZONE_AS_REGION}
   */
  public static final Option<CharSequence> TIMEZONE_AS_REGION =
    Option.valueOf(OracleConnection.CONNECTION_PROPERTY_TIMEZONE_AS_REGION);

>>>>>>> e8fc1723
}<|MERGE_RESOLUTION|>--- conflicted
+++ resolved
@@ -229,6 +229,13 @@
    * {@link OracleConnection#CONNECTION_PROPERTY_THIN_VSESSION_PROCESS}
    */
   public static final Option<CharSequence> VSESSION_PROCESS;
+
+  /**
+   * Configures the Oracle JDBC Connection used by Oracle R2DBC as specified by:
+   * {@link OracleConnection#CONNECTION_PROPERTY_TIMEZONE_AS_REGION}
+   */
+  public static final Option<CharSequence> TIMEZONE_AS_REGION;
+
   /**
    * Configures the Oracle JDBC Connection used by Oracle R2DBC as specified by:
    * {@link OracleConnection#CONNECTION_PROPERTY_THIN_LDAP_SECURITY_AUTHENTICATION}
@@ -261,7 +268,6 @@
 
   /**
    * Configures the Oracle JDBC Connection used by Oracle R2DBC as specified by:
-<<<<<<< HEAD
    * {@link OracleConnection#CONNECTION_PROPERTY_THIN_LDAP_SSL_WALLET_LOCATION}
    */
   public static final Option<CharSequence> LDAP_WALLET_LOCATION;
@@ -399,6 +405,8 @@
       OracleConnection.CONNECTION_PROPERTY_THIN_VSESSION_PROGRAM),
     VSESSION_PROCESS = Option.valueOf(
       OracleConnection.CONNECTION_PROPERTY_THIN_VSESSION_PROCESS),
+    TIMEZONE_AS_REGION = Option.valueOf(
+      OracleConnection.CONNECTION_PROPERTY_TIMEZONE_AS_REGION),
     LDAP_SECURITY_AUTHENTICATION = Option.valueOf(
       OracleConnection.CONNECTION_PROPERTY_THIN_LDAP_SECURITY_AUTHENTICATION),
     LDAP_SECURITY_PRINCIPAL = Option.valueOf(
@@ -447,11 +455,5 @@
   public static Set<Option<?>> options() {
     return OPTIONS;
   }
-=======
-   * {@link OracleConnection#CONNECTION_PROPERTY_TIMEZONE_AS_REGION}
-   */
-  public static final Option<CharSequence> TIMEZONE_AS_REGION =
-    Option.valueOf(OracleConnection.CONNECTION_PROPERTY_TIMEZONE_AS_REGION);
-
->>>>>>> e8fc1723
+
 }