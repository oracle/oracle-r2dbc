<?xml version="1.0" encoding="UTF-8"?>
<!--
  Copyright (c) 2020, 2022, Oracle and/or its affiliates.

  This software is dual-licensed to you under the Universal Permissive License 
  (UPL) 1.0 as shown at https://oss.oracle.com/licenses/upl or Apache License
  2.0 as shown at http://www.apache.org/licenses/LICENSE-2.0. You may choose
  either license.

  Licensed under the Apache License, Version 2.0 (the "License");
  you may not use this file except in compliance with the License.
  You may obtain a copy of the License at

     https://www.apache.org/licenses/LICENSE-2.0

  Unless required by applicable law or agreed to in writing, software
  distributed under the License is distributed on an "AS IS" BASIS,
  WITHOUT WARRANTIES OR CONDITIONS OF ANY KIND, either express or implied.
  See the License for the specific language governing permissions and
  limitations under the License.
-->
<project xmlns="http://maven.apache.org/POM/4.0.0"
         xmlns:xsi="http://www.w3.org/2001/XMLSchema-instance"
         xsi:schemaLocation="http://maven.apache.org/POM/4.0.0 http://maven.apache.org/xsd/maven-4.0.0.xsd">
  <modelVersion>4.0.0</modelVersion>

  <groupId>com.oracle.database.r2dbc</groupId>
  <artifactId>oracle-r2dbc</artifactId>
  <version>1.0.0</version>
  <name>oracle-r2dbc</name>
  <description>
    Oracle R2DBC Driver implementing version 1.0.0 of the R2DBC SPI for Oracle Database.
  </description>
  <url>
    https://github.com/oracle/oracle-r2dbc
  </url>
  <inceptionYear>2019</inceptionYear>
  <licenses>
    <license>
      <name>Universal Permissive License v1.0</name>
      <url>https://opensource.org/licenses/UPL</url>
    </license>
    <license>
      <name>Apache License, Version 2.0</name>
      <url>https://www.apache.org/licenses/LICENSE-2.0</url>
    </license>
  </licenses>
  <developers>
    <developer>
      <organization>Oracle America, Inc.</organization>
      <organizationUrl>http://www.oracle.com</organizationUrl>
    </developer>
  </developers>
  <scm>
    <url>https://github.com/oracle/oracle-r2dbc.git</url>
    <connection>
      scm:git:https://github.com/oracle/oracle-r2dbc.git
    </connection>
    <developerConnection>scm:git:git@github.com:oracle/oracle-r2dbc.git</developerConnection>
  </scm>
  <issueManagement>
    <system>GitHub</system>
    <url>https://github.com/oracle/oracle-r2dbc/issues</url>
  </issueManagement>

  <properties>
    <java.version>11</java.version>
    <ojdbc.version>21.7.0.0</ojdbc.version>
    <r2dbc.version>1.0.0.RELEASE</r2dbc.version>
    <reactor.version>3.5.0</reactor.version>
    <reactive-streams.version>1.0.3</reactive-streams.version>
    <junit.version>5.9.1</junit.version>
    <spring-jdbc.version>5.3.19</spring-jdbc.version>
    <project.build.sourceEncoding>UTF-8</project.build.sourceEncoding>
  </properties>

  <build>
    <plugins>
      <plugin>
        <groupId>org.apache.maven.plugins</groupId>
        <artifactId>maven-compiler-plugin</artifactId>
        <version>3.8.1</version>
        <configuration>
          <compilerArgs>
            <arg>-Xlint:all</arg>
            <arg>-Xlint:-options</arg>
            <arg>-Xlint:-processing</arg>
            <arg>-Xlint:-serial</arg>
          </compilerArgs>
          <!-- LDAP URL tests require the java.naming module -->
          <!-- Maven seems to ignore the forceJavacCompilerUse.
            This results in an error when passing the addModules option to
            the javax.tools API. For this reason, Oracle R2DBC's module-info is
            declaring a depency on the java.naming module.
            TODO: Figure out how to make maven compile tests correctly, and 
            remove the java.naming depenency from Oracle R2DBC.
          <fork>true</fork>
          <forceJavacCompilerUse>true</forceJavacCompilerUse>
          <testCompilerArgument>- -add-modules java.naming</testCompilerArgument>
          -->
          <showWarnings>true</showWarnings>
          <release>${java.version}</release>
        </configuration>
      </plugin>
      <plugin>
        <groupId>org.apache.maven.plugins</groupId>
        <artifactId>maven-jar-plugin</artifactId>
        <version>3.2.0</version>
        <configuration>
          <archive>
            <manifestEntries>
              <Implementation-Title>Oracle R2DBC</Implementation-Title>
              <Implementation-Version>
                ${project.version}
              </Implementation-Version>
              <Implementation-Vendor>Oracle Corporation</Implementation-Vendor>
              <Specification-Title>
                R2DBC - Reactive Relational Database Connectivity
              </Specification-Title>
              <Specification-Version>${r2dbc.version}</Specification-Version>
              <Specification-Vendor>
                Pivotal Software, Inc
              </Specification-Vendor>
              <Build-Info>
                Oracle R2DBC ${project.version} compiled with JDK ${java.vm.version} from ${java.vm.vendor} on ${maven.build.timestamp}
              </Build-Info>
              <Main-Class>
                oracle.r2dbc.impl.Main
              </Main-Class>
            </manifestEntries>
          </archive>
        </configuration>
      </plugin>
      <plugin>
        <groupId>org.apache.maven.plugins</groupId>
        <artifactId>maven-source-plugin</artifactId>
        <version>3.2.1</version>
      </plugin>
      <plugin>
        <groupId>org.apache.maven.plugins</groupId>
        <artifactId>maven-deploy-plugin</artifactId>
        <version>3.0.0-M1</version>
      </plugin>
      <plugin>
        <groupId>org.apache.maven.plugins</groupId>
        <artifactId>maven-install-plugin</artifactId>
        <version>3.0.0-M1</version>
      </plugin>
      <plugin>
        <groupId>org.apache.maven.plugins</groupId>
        <artifactId>maven-clean-plugin</artifactId>
        <version>3.1.0</version>
      </plugin>
      <plugin>
        <groupId>org.apache.maven.plugins</groupId>
        <artifactId>maven-resources-plugin</artifactId>
        <version>3.2.0</version>
      </plugin>
      <plugin>
        <groupId>org.apache.maven.plugins</groupId>
        <artifactId>maven-surefire-plugin</artifactId>
        <version>3.0.0-M5</version>
        <configuration>
          <!-- Include tests in the oracle.r2dbc.test package -->
          <includes>
            <include>**/*Test.java</include>
            <include>**/*TestKit.java</include>
          </includes>
        </configuration>
      </plugin>
      <plugin>
        <groupId>org.apache.maven.plugins</groupId>
        <artifactId>maven-javadoc-plugin</artifactId>
        <version>3.2.0</version>
        <configuration>
          <header>Oracle R2DBC ${project.version}</header>
          <footer>
            Copyright (c) 2020, 2022, Oracle and/or its affiliates.
          </footer>
          <show>package</show>
          <!--
            If sourcepath is not configured, then docs are only generated for
            the oracle.r2dbc package, and not for the oracle.r2dbc.impl package.
            The author of this comment could not find any explaination for this
            in the documentation of the Maven JavaDoc plugin.
          -->
          <sourcepath>src/main/java</sourcepath>
          <links>
            <link>https://r2dbc.io/spec/${r2dbc.version}/api/</link>
            <link>https://www.reactive-streams.org/reactive-streams-1.0.3-javadoc/</link>
            <link>https://docs.oracle.com/en/database/oracle/oracle-database/21/jajdb/</link>
          </links>
          <tags>
            <tag>
              <name>implNote</name>
              <placement>a</placement>
              <head>Implementation Note:</head>
            </tag>
            <tag>
              <name>implSpec</name>
              <placement>a</placement>
              <head>Implementation Requirements:</head>
            </tag>
          </tags>
        </configuration>
      </plugin>
    </plugins>
    <resources>
      <resource>
        <directory>${project.basedir}</directory>
        <includes>
          <include>NOTICE.txt</include>
          <include>LICENSE.txt</include>
          <include>THIRD_PARTY_LICENSES.txt</include>
        </includes>
        <targetPath>META-INF</targetPath>
      </resource>
      <resource>
        <directory>${project.basedir}/src/main/resources/META-INF/services/</directory>
        <includes>
          <include>io.r2dbc.spi.ConnectionFactoryProvider</include>
        </includes>
        <targetPath>META-INF/services/</targetPath>
      </resource>
    </resources>
  </build>


  <!--
  <dependencyManagement>
    <dependencies>
      <dependency>
        <groupId>io.projectreactor</groupId>
        <artifactId>reactor-bom</artifactId>
        <version>${reactor.version}</version>
        <type>pom</type>
        <scope>import</scope>
      </dependency>
    </dependencies>
  </dependencyManagement>
  -->

  <dependencies>
    <!-- Oracle R2DBC Driver Dependencies -->
    <dependency>
      <groupId>io.r2dbc</groupId>
      <artifactId>r2dbc-spi</artifactId>
      <version>${r2dbc.version}</version>
    </dependency>
    <dependency>
      <groupId>com.oracle.database.jdbc</groupId>
      <artifactId>ojdbc11</artifactId>
      <version>${ojdbc.version}</version>
    </dependency>
    <dependency>
      <groupId>io.projectreactor</groupId>
      <artifactId>reactor-core</artifactId>
      <version>${reactor.version}</version>
    </dependency>
    <dependency>
      <groupId>org.reactivestreams</groupId>
      <artifactId>reactive-streams</artifactId>
      <version>${reactive-streams.version}</version>
    </dependency>

    <!-- Oracle R2DBC Test Code Dependencies -->
    <dependency>
      <groupId>io.r2dbc</groupId>
      <artifactId>r2dbc-spi-test</artifactId>
      <version>${r2dbc.version}</version>
      <scope>test</scope>
    </dependency>
    <dependency>
      <groupId>org.junit.jupiter</groupId>
      <artifactId>junit-jupiter-api</artifactId>
      <version>${junit.version}</version>
      <scope>test</scope>
    </dependency>
    <dependency>
      <groupId>org.junit.jupiter</groupId>
      <artifactId>junit-jupiter-engine</artifactId>
      <version>${junit.version}</version>
      <scope>test</scope>
    </dependency>
    <dependency>
      <groupId>org.springframework</groupId>
      <artifactId>spring-jdbc</artifactId>
      <version>${spring-jdbc.version}</version>
      <scope>test</scope>
    </dependency>
    <!---
    <dependency>
      <groupId>io.projectreactor</groupId>
      <artifactId>reactor-test</artifactId>
      <scope>test</scope>
    </dependency>
<<<<<<< HEAD
    -->

=======
>>>>>>> 4b68ec7e
  </dependencies>

  <profiles>
    <profile>
      <id>publication</id>
      <activation>
        <property>
          <name>release</name>
        </property>
      </activation>
      <build>
        <plugins>
          <plugin>
            <groupId>org.apache.maven.plugins</groupId>
            <artifactId>maven-javadoc-plugin</artifactId>
            <executions>
              <execution>
                <id>attach-javadocs</id>
                <goals>
                  <goal>jar</goal>
                </goals>
                <configuration>
                  <attach>true</attach>
                </configuration>
              </execution>
            </executions>
          </plugin>
          <plugin>
            <groupId>org.apache.maven.plugins</groupId>
            <artifactId>maven-source-plugin</artifactId>
            <executions>
              <execution>
                <id>attach-sources</id>
                <goals>
                  <goal>jar</goal>
                </goals>
                <configuration>
                  <attach>true</attach>
                </configuration>
              </execution>
            </executions>
          </plugin>
        </plugins>
      </build>
    </profile>
  </profiles>

</project>

<!--

   MODIFIED   (MM/DD/YY)
   harayuanwang  03/10/20 - Creation

--><|MERGE_RESOLUTION|>--- conflicted
+++ resolved
@@ -294,11 +294,7 @@
       <artifactId>reactor-test</artifactId>
       <scope>test</scope>
     </dependency>
-<<<<<<< HEAD
     -->
-
-=======
->>>>>>> 4b68ec7e
   </dependencies>
 
   <profiles>
